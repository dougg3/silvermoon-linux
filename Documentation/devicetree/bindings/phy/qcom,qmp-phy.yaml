# SPDX-License-Identifier: (GPL-2.0 OR BSD-2-Clause)

%YAML 1.2
---
$id: "http://devicetree.org/schemas/phy/qcom,qmp-phy.yaml#"
$schema: "http://devicetree.org/meta-schemas/core.yaml#"

title: Qualcomm QMP PHY controller

maintainers:
  - Vinod Koul <vkoul@kernel.org>

description:
  QMP phy controller supports physical layer functionality for a number of
  controllers on Qualcomm chipsets, such as, PCIe, UFS, and USB.

properties:
  compatible:
    enum:
      - qcom,ipq6018-qmp-pcie-phy
      - qcom,ipq6018-qmp-usb3-phy
      - qcom,ipq8074-qmp-pcie-phy
      - qcom,ipq8074-qmp-usb3-phy
      - qcom,msm8996-qmp-pcie-phy
      - qcom,msm8996-qmp-ufs-phy
      - qcom,msm8996-qmp-usb3-phy
      - qcom,msm8998-qmp-pcie-phy
      - qcom,msm8998-qmp-ufs-phy
      - qcom,msm8998-qmp-usb3-phy
      - qcom,qcm2290-qmp-usb3-phy
      - qcom,sc7180-qmp-usb3-phy
      - qcom,sc8180x-qmp-pcie-phy
      - qcom,sc8180x-qmp-ufs-phy
      - qcom,sc8180x-qmp-usb3-phy
      - qcom,sdm845-qhp-pcie-phy
      - qcom,sdm845-qmp-pcie-phy
      - qcom,sdm845-qmp-ufs-phy
      - qcom,sdm845-qmp-usb3-phy
      - qcom,sdm845-qmp-usb3-uni-phy
      - qcom,sm6115-qmp-ufs-phy
      - qcom,sm8150-qmp-ufs-phy
      - qcom,sm8150-qmp-usb3-phy
      - qcom,sm8150-qmp-usb3-uni-phy
      - qcom,sm8250-qmp-ufs-phy
      - qcom,sm8250-qmp-gen3x1-pcie-phy
      - qcom,sm8250-qmp-gen3x2-pcie-phy
      - qcom,sm8250-qmp-modem-pcie-phy
      - qcom,sm8250-qmp-usb3-phy
      - qcom,sm8250-qmp-usb3-uni-phy
      - qcom,sm8350-qmp-ufs-phy
      - qcom,sm8350-qmp-usb3-phy
      - qcom,sm8350-qmp-usb3-uni-phy
      - qcom,sdx55-qmp-pcie-phy
      - qcom,sdx55-qmp-usb3-uni-phy

  reg:
    minItems: 1
    items:
      - description: Address and length of PHY's common serdes block.
      - description: Address and length of PHY's DP_COM control block.

  "#clock-cells":
    enum: [ 1, 2 ]

  "#address-cells":
    enum: [ 1, 2 ]

  "#size-cells":
    enum: [ 1, 2 ]

  ranges: true

  clocks:
    minItems: 1
    maxItems: 4

  clock-names:
    minItems: 1
    maxItems: 4

  resets:
    minItems: 1
    maxItems: 3

  reset-names:
    minItems: 1
    maxItems: 3

  vdda-phy-supply:
    description:
      Phandle to a regulator supply to PHY core block.

  vdda-pll-supply:
    description:
      Phandle to 1.8V regulator supply to PHY refclk pll block.

  vddp-ref-clk-supply:
    description:
      Phandle to a regulator supply to any specific refclk pll block.

#Required nodes:
patternProperties:
  "^phy@[0-9a-f]+$":
    type: object
    description:
      Each device node of QMP phy is required to have as many child nodes as
      the number of lanes the PHY has.

required:
  - compatible
  - reg
  - "#clock-cells"
  - "#address-cells"
  - "#size-cells"
  - ranges
  - clocks
  - clock-names
  - resets
  - reset-names

additionalProperties: false

allOf:
  - if:
      properties:
        compatible:
          contains:
            enum:
              - qcom,sdm845-qmp-usb3-uni-phy
    then:
      properties:
        clocks:
          items:
            - description: Phy aux clock.
            - description: Phy config clock.
            - description: 19.2 MHz ref clk.
            - description: Phy common block aux clock.
        clock-names:
          items:
            - const: aux
            - const: cfg_ahb
            - const: ref
            - const: com_aux
        resets:
          items:
            - description: reset of phy block.
            - description: phy common block reset.
        reset-names:
          items:
            - const: phy
            - const: common
      required:
        - vdda-phy-supply
        - vdda-pll-supply
  - if:
      properties:
        compatible:
          contains:
            enum:
              - qcom,sdx55-qmp-usb3-uni-phy
    then:
      properties:
        clocks:
          items:
            - description: Phy aux clock.
            - description: Phy config clock.
            - description: 19.2 MHz ref clk.
        clock-names:
          items:
            - const: aux
            - const: cfg_ahb
            - const: ref
        resets:
          items:
            - description: reset of phy block.
            - description: phy common block reset.
        reset-names:
          items:
            - const: phy
            - const: common
      required:
        - vdda-phy-supply
        - vdda-pll-supply
  - if:
      properties:
        compatible:
          contains:
            enum:
              - qcom,msm8996-qmp-pcie-phy
    then:
      properties:
        clocks:
          items:
            - description: Phy aux clock.
            - description: Phy config clock.
            - description: 19.2 MHz ref clk.
        clock-names:
          items:
            - const: aux
            - const: cfg_ahb
            - const: ref
        resets:
          items:
            - description: reset of phy block.
            - description: phy common block reset.
            - description: phy's ahb cfg block reset.
        reset-names:
          items:
            - const: phy
            - const: common
            - const: cfg
      required:
        - vdda-phy-supply
        - vdda-pll-supply
  - if:
      properties:
        compatible:
          contains:
            enum:
              - qcom,ipq8074-qmp-usb3-phy
              - qcom,msm8996-qmp-usb3-phy
              - qcom,msm8998-qmp-pcie-phy
              - qcom,msm8998-qmp-usb3-phy
    then:
      properties:
        clocks:
          items:
            - description: Phy aux clock.
            - description: Phy config clock.
            - description: 19.2 MHz ref clk.
        clock-names:
          items:
            - const: aux
            - const: cfg_ahb
            - const: ref
        resets:
          items:
            - description: reset of phy block.
            - description: phy common block reset.
        reset-names:
          items:
            - const: phy
            - const: common
      required:
        - vdda-phy-supply
        - vdda-pll-supply
  - if:
      properties:
        compatible:
          contains:
            enum:
              - qcom,msm8996-qmp-ufs-phy
    then:
      properties:
        clocks:
          items:
            - description: 19.2 MHz ref clk.
        clock-names:
          items:
            - const: ref
        resets:
          items:
            - description: PHY reset in the UFS controller.
        reset-names:
          items:
            - const: ufsphy
      required:
        - vdda-phy-supply
        - vdda-pll-supply
  - if:
      properties:
        compatible:
          contains:
            enum:
              - qcom,msm8998-qmp-ufs-phy
              - qcom,sdm845-qmp-ufs-phy
              - qcom,sm8150-qmp-ufs-phy
              - qcom,sm8250-qmp-ufs-phy
    then:
      properties:
        clocks:
          items:
            - description: 19.2 MHz ref clk.
            - description: Phy reference aux clock.
        clock-names:
          items:
            - const: ref
            - const: ref_aux
        resets:
          items:
            - description: PHY reset in the UFS controller.
        reset-names:
          items:
            - const: ufsphy
      required:
        - vdda-phy-supply
        - vdda-pll-supply
  - if:
      properties:
        compatible:
          contains:
            enum:
              - qcom,ipq6018-qmp-pcie-phy
              - qcom,ipq8074-qmp-pcie-phy
    then:
      properties:
        clocks:
          items:
            - description: Phy aux clock.
            - description: Phy config clock.
        clock-names:
          items:
            - const: aux
            - const: cfg_ahb
        resets:
          items:
            - description: reset of phy block.
            - description: phy common block reset.
        reset-names:
          items:
            - const: phy
            - const: common
  - if:
      properties:
        compatible:
          contains:
            enum:
<<<<<<< HEAD
              - qcom,ipq6018-qmp-pcie-phy
    then:
      properties:
        clocks:
          items:
            - description: Phy aux clock.
            - description: Phy config clock.
        clock-names:
          items:
            - const: aux
            - const: cfg_ahb
        resets:
          items:
            - description: reset of phy block.
            - description: phy common block reset.
        reset-names:
          items:
            - const: phy
            - const: common
  - if:
      properties:
        compatible:
          contains:
            enum:
=======
>>>>>>> df0cc57e
              - qcom,sc8180x-qmp-pcie-phy
              - qcom,sdm845-qhp-pcie-phy
              - qcom,sdm845-qmp-pcie-phy
              - qcom,sdx55-qmp-pcie-phy
              - qcom,sm8250-qmp-gen3x1-pcie-phy
              - qcom,sm8250-qmp-gen3x2-pcie-phy
              - qcom,sm8250-qmp-modem-pcie-phy
    then:
      properties:
        clocks:
          items:
            - description: Phy aux clock.
            - description: Phy config clock.
            - description: 19.2 MHz ref clk.
            - description: Phy refgen clk.
        clock-names:
          items:
            - const: aux
            - const: cfg_ahb
            - const: ref
            - const: refgen
        resets:
          items:
            - description: reset of phy block.
        reset-names:
          items:
            - const: phy
      required:
        - vdda-phy-supply
        - vdda-pll-supply
  - if:
      properties:
        compatible:
          contains:
            enum:
              - qcom,sm8150-qmp-usb3-phy
              - qcom,sm8150-qmp-usb3-uni-phy
              - qcom,sm8250-qmp-usb3-uni-phy
              - qcom,sm8350-qmp-usb3-uni-phy
    then:
      properties:
        clocks:
          items:
            - description: Phy aux clock.
            - description: 19.2 MHz ref clk source.
            - description: 19.2 MHz ref clk.
            - description: Phy common block aux clock.
        clock-names:
          items:
            - const: aux
            - const: ref_clk_src
            - const: ref
            - const: com_aux
        resets:
          items:
            - description: reset of phy block.
            - description: phy common block reset.
        reset-names:
          items:
            - const: phy
            - const: common
      required:
        - vdda-phy-supply
        - vdda-pll-supply
  - if:
      properties:
        compatible:
          contains:
            enum:
              - qcom,sm8250-qmp-usb3-phy
              - qcom,sm8350-qmp-usb3-phy
    then:
      properties:
        clocks:
          items:
            - description: Phy aux clock.
            - description: 19.2 MHz ref clk.
            - description: Phy common block aux clock.
        clock-names:
          items:
            - const: aux
            - const: ref_clk_src
            - const: com_aux
        resets:
          items:
            - description: reset of phy block.
            - description: phy common block reset.
        reset-names:
          items:
            - const: phy
            - const: common
      required:
        - vdda-phy-supply
        - vdda-pll-supply
  - if:
      properties:
        compatible:
          contains:
            enum:
              - qcom,qcm2290-qmp-usb3-phy
    then:
      properties:
        clocks:
          items:
            - description: Phy config clock.
            - description: 19.2 MHz ref clk.
            - description: Phy common block aux clock.
        clock-names:
          items:
            - const: cfg_ahb
            - const: ref
            - const: com_aux
        resets:
          items:
            - description: phy_phy reset.
            - description: reset of phy block.
        reset-names:
          items:
            - const: phy_phy
            - const: phy
      required:
        - vdda-phy-supply
        - vdda-pll-supply

examples:
  - |
    #include <dt-bindings/clock/qcom,gcc-sdm845.h>
    usb_2_qmpphy: phy-wrapper@88eb000 {
        compatible = "qcom,sdm845-qmp-usb3-uni-phy";
        reg = <0x088eb000 0x18c>;
        #clock-cells = <1>;
        #address-cells = <1>;
        #size-cells = <1>;
        ranges = <0x0 0x088eb000 0x2000>;

        clocks = <&gcc GCC_USB3_SEC_PHY_AUX_CLK >,
                 <&gcc GCC_USB_PHY_CFG_AHB2PHY_CLK>,
                 <&gcc GCC_USB3_SEC_CLKREF_CLK>,
                 <&gcc GCC_USB3_SEC_PHY_COM_AUX_CLK>;
        clock-names = "aux", "cfg_ahb", "ref", "com_aux";

        resets = <&gcc GCC_USB3PHY_PHY_SEC_BCR>,
                 <&gcc GCC_USB3_PHY_SEC_BCR>;
        reset-names = "phy", "common";

        vdda-phy-supply = <&vdda_usb2_ss_1p2>;
        vdda-pll-supply = <&vdda_usb2_ss_core>;

        usb_2_ssphy: phy@200 {
                reg = <0x200 0x128>,
                      <0x400 0x1fc>,
                      <0x800 0x218>,
                      <0x600 0x70>;
                #clock-cells = <0>;
                #phy-cells = <0>;
                clocks = <&gcc GCC_USB3_SEC_PHY_PIPE_CLK>;
                clock-names = "pipe0";
                clock-output-names = "usb3_uni_phy_pipe_clk_src";
            };
        };<|MERGE_RESOLUTION|>--- conflicted
+++ resolved
@@ -325,33 +325,6 @@
         compatible:
           contains:
             enum:
-<<<<<<< HEAD
-              - qcom,ipq6018-qmp-pcie-phy
-    then:
-      properties:
-        clocks:
-          items:
-            - description: Phy aux clock.
-            - description: Phy config clock.
-        clock-names:
-          items:
-            - const: aux
-            - const: cfg_ahb
-        resets:
-          items:
-            - description: reset of phy block.
-            - description: phy common block reset.
-        reset-names:
-          items:
-            - const: phy
-            - const: common
-  - if:
-      properties:
-        compatible:
-          contains:
-            enum:
-=======
->>>>>>> df0cc57e
               - qcom,sc8180x-qmp-pcie-phy
               - qcom,sdm845-qhp-pcie-phy
               - qcom,sdm845-qmp-pcie-phy
