#!/bin/bash
# SPDX-License-Identifier: GPL-2.0
#
# Copyright (c) 2019 David Ahern <dsahern@gmail.com>. All rights reserved.
#
# IPv4 and IPv6 functional tests focusing on VRF and routing lookups
# for various permutations:
#   1. icmp, tcp, udp and netfilter
#   2. client, server, no-server
#   3. global address on interface
#   4. global address on 'lo'
#   5. remote and local traffic
#   6. VRF and non-VRF permutations
#
# Setup:
#                     ns-A     |     ns-B
# No VRF case:
#    [ lo ]         [ eth1 ]---|---[ eth1 ]      [ lo ]
#                                                remote address
# VRF case:
#         [ red ]---[ eth1 ]---|---[ eth1 ]      [ lo ]
#
# ns-A:
#     eth1: 172.16.1.1/24, 2001:db8:1::1/64
#       lo: 127.0.0.1/8, ::1/128
#           172.16.2.1/32, 2001:db8:2::1/128
#      red: 127.0.0.1/8, ::1/128
#           172.16.3.1/32, 2001:db8:3::1/128
#
# ns-B:
#     eth1: 172.16.1.2/24, 2001:db8:1::2/64
#      lo2: 127.0.0.1/8, ::1/128
#           172.16.2.2/32, 2001:db8:2::2/128
#
# ns-A to ns-C connection - only for VRF and same config
# as ns-A to ns-B
#
# server / client nomenclature relative to ns-A

# Kselftest framework requirement - SKIP code is 4.
ksft_skip=4

VERBOSE=0

NSA_DEV=eth1
NSA_DEV2=eth2
NSB_DEV=eth1
NSC_DEV=eth2
VRF=red
VRF_TABLE=1101

# IPv4 config
NSA_IP=172.16.1.1
NSB_IP=172.16.1.2
VRF_IP=172.16.3.1
NS_NET=172.16.1.0/24

# IPv6 config
NSA_IP6=2001:db8:1::1
NSB_IP6=2001:db8:1::2
VRF_IP6=2001:db8:3::1
NS_NET6=2001:db8:1::/120

NSA_LO_IP=172.16.2.1
NSB_LO_IP=172.16.2.2
NSA_LO_IP6=2001:db8:2::1
NSB_LO_IP6=2001:db8:2::2

# non-local addresses for freebind tests
NL_IP=172.17.1.1
NL_IP6=2001:db8:4::1

# multicast and broadcast addresses
MCAST_IP=224.0.0.1
BCAST_IP=255.255.255.255

MD5_PW=abc123
MD5_WRONG_PW=abc1234

MCAST=ff02::1
# set after namespace create
NSA_LINKIP6=
NSB_LINKIP6=

NSA=ns-A
NSB=ns-B
NSC=ns-C

NSA_CMD="ip netns exec ${NSA}"
NSB_CMD="ip netns exec ${NSB}"
NSC_CMD="ip netns exec ${NSC}"

which ping6 > /dev/null 2>&1 && ping6=$(which ping6) || ping6=$(which ping)

# Check if FIPS mode is enabled
if [ -f /proc/sys/crypto/fips_enabled ]; then
	fips_enabled=`cat /proc/sys/crypto/fips_enabled`
else
	fips_enabled=0
fi

################################################################################
# utilities

log_test()
{
	local rc=$1
	local expected=$2
	local msg="$3"

	[ "${VERBOSE}" = "1" ] && echo

	if [ ${rc} -eq ${expected} ]; then
		nsuccess=$((nsuccess+1))
		printf "TEST: %-70s  [ OK ]\n" "${msg}"
	else
		nfail=$((nfail+1))
		printf "TEST: %-70s  [FAIL]\n" "${msg}"
		if [ "${PAUSE_ON_FAIL}" = "yes" ]; then
			echo
			echo "hit enter to continue, 'q' to quit"
			read a
			[ "$a" = "q" ] && exit 1
		fi
	fi

	if [ "${PAUSE}" = "yes" ]; then
		echo
		echo "hit enter to continue, 'q' to quit"
		read a
		[ "$a" = "q" ] && exit 1
	fi

	kill_procs
}

log_test_addr()
{
	local addr=$1
	local rc=$2
	local expected=$3
	local msg="$4"
	local astr

	astr=$(addr2str ${addr})
	log_test $rc $expected "$msg - ${astr}"
}

log_section()
{
	echo
	echo "###########################################################################"
	echo "$*"
	echo "###########################################################################"
	echo
}

log_subsection()
{
	echo
	echo "#################################################################"
	echo "$*"
	echo
}

log_start()
{
	# make sure we have no test instances running
	kill_procs

	if [ "${VERBOSE}" = "1" ]; then
		echo
		echo "#######################################################"
	fi
}

log_debug()
{
	if [ "${VERBOSE}" = "1" ]; then
		echo
		echo "$*"
		echo
	fi
}

show_hint()
{
	if [ "${VERBOSE}" = "1" ]; then
		echo "HINT: $*"
		echo
	fi
}

kill_procs()
{
	killall nettest ping ping6 >/dev/null 2>&1
	sleep 1
}

do_run_cmd()
{
	local cmd="$*"
	local out

	if [ "$VERBOSE" = "1" ]; then
		echo "COMMAND: ${cmd}"
	fi

	out=$($cmd 2>&1)
	rc=$?
	if [ "$VERBOSE" = "1" -a -n "$out" ]; then
		echo "$out"
	fi

	return $rc
}

run_cmd()
{
	do_run_cmd ${NSA_CMD} $*
}

run_cmd_nsb()
{
	do_run_cmd ${NSB_CMD} $*
}

run_cmd_nsc()
{
	do_run_cmd ${NSC_CMD} $*
}

setup_cmd()
{
	local cmd="$*"
	local rc

	run_cmd ${cmd}
	rc=$?
	if [ $rc -ne 0 ]; then
		# show user the command if not done so already
		if [ "$VERBOSE" = "0" ]; then
			echo "setup command: $cmd"
		fi
		echo "failed. stopping tests"
		if [ "${PAUSE_ON_FAIL}" = "yes" ]; then
			echo
			echo "hit enter to continue"
			read a
		fi
		exit $rc
	fi
}

setup_cmd_nsb()
{
	local cmd="$*"
	local rc

	run_cmd_nsb ${cmd}
	rc=$?
	if [ $rc -ne 0 ]; then
		# show user the command if not done so already
		if [ "$VERBOSE" = "0" ]; then
			echo "setup command: $cmd"
		fi
		echo "failed. stopping tests"
		if [ "${PAUSE_ON_FAIL}" = "yes" ]; then
			echo
			echo "hit enter to continue"
			read a
		fi
		exit $rc
	fi
}

setup_cmd_nsc()
{
	local cmd="$*"
	local rc

	run_cmd_nsc ${cmd}
	rc=$?
	if [ $rc -ne 0 ]; then
		# show user the command if not done so already
		if [ "$VERBOSE" = "0" ]; then
			echo "setup command: $cmd"
		fi
		echo "failed. stopping tests"
		if [ "${PAUSE_ON_FAIL}" = "yes" ]; then
			echo
			echo "hit enter to continue"
			read a
		fi
		exit $rc
	fi
}

# set sysctl values in NS-A
set_sysctl()
{
	echo "SYSCTL: $*"
	echo
	run_cmd sysctl -q -w $*
}

# get sysctl values in NS-A
get_sysctl()
{
	${NSA_CMD} sysctl -n $*
}

################################################################################
# Setup for tests

addr2str()
{
	case "$1" in
	127.0.0.1) echo "loopback";;
	::1) echo "IPv6 loopback";;

	${BCAST_IP}) echo "broadcast";;
	${MCAST_IP}) echo "multicast";;

	${NSA_IP})	echo "ns-A IP";;
	${NSA_IP6})	echo "ns-A IPv6";;
	${NSA_LO_IP})	echo "ns-A loopback IP";;
	${NSA_LO_IP6})	echo "ns-A loopback IPv6";;
	${NSA_LINKIP6}|${NSA_LINKIP6}%*) echo "ns-A IPv6 LLA";;

	${NSB_IP})	echo "ns-B IP";;
	${NSB_IP6})	echo "ns-B IPv6";;
	${NSB_LO_IP})	echo "ns-B loopback IP";;
	${NSB_LO_IP6})	echo "ns-B loopback IPv6";;
	${NSB_LINKIP6}|${NSB_LINKIP6}%*) echo "ns-B IPv6 LLA";;

	${NL_IP})       echo "nonlocal IP";;
	${NL_IP6})      echo "nonlocal IPv6";;

	${VRF_IP})	echo "VRF IP";;
	${VRF_IP6})	echo "VRF IPv6";;

	${MCAST}%*)	echo "multicast IP";;

	*) echo "unknown";;
	esac
}

get_linklocal()
{
	local ns=$1
	local dev=$2
	local addr

	addr=$(ip -netns ${ns} -6 -br addr show dev ${dev} | \
	awk '{
		for (i = 3; i <= NF; ++i) {
			if ($i ~ /^fe80/)
				print $i
		}
	}'
	)
	addr=${addr/\/*}

	[ -z "$addr" ] && return 1

	echo $addr

	return 0
}

################################################################################
# create namespaces and vrf

create_vrf()
{
	local ns=$1
	local vrf=$2
	local table=$3
	local addr=$4
	local addr6=$5

	ip -netns ${ns} link add ${vrf} type vrf table ${table}
	ip -netns ${ns} link set ${vrf} up
	ip -netns ${ns} route add vrf ${vrf} unreachable default metric 8192
	ip -netns ${ns} -6 route add vrf ${vrf} unreachable default metric 8192

	ip -netns ${ns} addr add 127.0.0.1/8 dev ${vrf}
	ip -netns ${ns} -6 addr add ::1 dev ${vrf} nodad
	if [ "${addr}" != "-" ]; then
		ip -netns ${ns} addr add dev ${vrf} ${addr}
	fi
	if [ "${addr6}" != "-" ]; then
		ip -netns ${ns} -6 addr add dev ${vrf} ${addr6}
	fi

	ip -netns ${ns} ru del pref 0
	ip -netns ${ns} ru add pref 32765 from all lookup local
	ip -netns ${ns} -6 ru del pref 0
	ip -netns ${ns} -6 ru add pref 32765 from all lookup local
}

create_ns()
{
	local ns=$1
	local addr=$2
	local addr6=$3

	ip netns add ${ns}

	ip -netns ${ns} link set lo up
	if [ "${addr}" != "-" ]; then
		ip -netns ${ns} addr add dev lo ${addr}
	fi
	if [ "${addr6}" != "-" ]; then
		ip -netns ${ns} -6 addr add dev lo ${addr6}
	fi

	ip -netns ${ns} ro add unreachable default metric 8192
	ip -netns ${ns} -6 ro add unreachable default metric 8192

	ip netns exec ${ns} sysctl -qw net.ipv4.ip_forward=1
	ip netns exec ${ns} sysctl -qw net.ipv6.conf.all.keep_addr_on_down=1
	ip netns exec ${ns} sysctl -qw net.ipv6.conf.all.forwarding=1
	ip netns exec ${ns} sysctl -qw net.ipv6.conf.default.forwarding=1
}

# create veth pair to connect namespaces and apply addresses.
connect_ns()
{
	local ns1=$1
	local ns1_dev=$2
	local ns1_addr=$3
	local ns1_addr6=$4
	local ns2=$5
	local ns2_dev=$6
	local ns2_addr=$7
	local ns2_addr6=$8

	ip -netns ${ns1} li add ${ns1_dev} type veth peer name tmp
	ip -netns ${ns1} li set ${ns1_dev} up
	ip -netns ${ns1} li set tmp netns ${ns2} name ${ns2_dev}
	ip -netns ${ns2} li set ${ns2_dev} up

	if [ "${ns1_addr}" != "-" ]; then
		ip -netns ${ns1} addr add dev ${ns1_dev} ${ns1_addr}
		ip -netns ${ns2} addr add dev ${ns2_dev} ${ns2_addr}
	fi

	if [ "${ns1_addr6}" != "-" ]; then
		ip -netns ${ns1} addr add dev ${ns1_dev} ${ns1_addr6}
		ip -netns ${ns2} addr add dev ${ns2_dev} ${ns2_addr6}
	fi
}

cleanup()
{
	# explicit cleanups to check those code paths
	ip netns | grep -q ${NSA}
	if [ $? -eq 0 ]; then
		ip -netns ${NSA} link delete ${VRF}
		ip -netns ${NSA} ro flush table ${VRF_TABLE}

		ip -netns ${NSA} addr flush dev ${NSA_DEV}
		ip -netns ${NSA} -6 addr flush dev ${NSA_DEV}
		ip -netns ${NSA} link set dev ${NSA_DEV} down
		ip -netns ${NSA} link del dev ${NSA_DEV}

		ip netns pids ${NSA} | xargs kill 2>/dev/null
		ip netns del ${NSA}
	fi

	ip netns pids ${NSB} | xargs kill 2>/dev/null
	ip netns del ${NSB}
	ip netns pids ${NSC} | xargs kill 2>/dev/null
	ip netns del ${NSC} >/dev/null 2>&1
}

cleanup_vrf_dup()
{
	ip link del ${NSA_DEV2} >/dev/null 2>&1
	ip netns pids ${NSC} | xargs kill 2>/dev/null
	ip netns del ${NSC} >/dev/null 2>&1
}

setup_vrf_dup()
{
	# some VRF tests use ns-C which has the same config as
	# ns-B but for a device NOT in the VRF
	create_ns ${NSC} "-" "-"
	connect_ns ${NSA} ${NSA_DEV2} ${NSA_IP}/24 ${NSA_IP6}/64 \
		   ${NSC} ${NSC_DEV} ${NSB_IP}/24 ${NSB_IP6}/64
}

setup()
{
	local with_vrf=${1}

	# make sure we are starting with a clean slate
	kill_procs
	cleanup 2>/dev/null

	log_debug "Configuring network namespaces"
	set -e

	create_ns ${NSA} ${NSA_LO_IP}/32 ${NSA_LO_IP6}/128
	create_ns ${NSB} ${NSB_LO_IP}/32 ${NSB_LO_IP6}/128
	connect_ns ${NSA} ${NSA_DEV} ${NSA_IP}/24 ${NSA_IP6}/64 \
		   ${NSB} ${NSB_DEV} ${NSB_IP}/24 ${NSB_IP6}/64

	NSA_LINKIP6=$(get_linklocal ${NSA} ${NSA_DEV})
	NSB_LINKIP6=$(get_linklocal ${NSB} ${NSB_DEV})

	# tell ns-A how to get to remote addresses of ns-B
	if [ "${with_vrf}" = "yes" ]; then
		create_vrf ${NSA} ${VRF} ${VRF_TABLE} ${VRF_IP} ${VRF_IP6}

		ip -netns ${NSA} link set dev ${NSA_DEV} vrf ${VRF}
		ip -netns ${NSA} ro add vrf ${VRF} ${NSB_LO_IP}/32 via ${NSB_IP} dev ${NSA_DEV}
		ip -netns ${NSA} -6 ro add vrf ${VRF} ${NSB_LO_IP6}/128 via ${NSB_IP6} dev ${NSA_DEV}

		ip -netns ${NSB} ro add ${VRF_IP}/32 via ${NSA_IP} dev ${NSB_DEV}
		ip -netns ${NSB} -6 ro add ${VRF_IP6}/128 via ${NSA_IP6} dev ${NSB_DEV}
	else
		ip -netns ${NSA} ro add ${NSB_LO_IP}/32 via ${NSB_IP} dev ${NSA_DEV}
		ip -netns ${NSA} ro add ${NSB_LO_IP6}/128 via ${NSB_IP6} dev ${NSA_DEV}
	fi


	# tell ns-B how to get to remote addresses of ns-A
	ip -netns ${NSB} ro add ${NSA_LO_IP}/32 via ${NSA_IP} dev ${NSB_DEV}
	ip -netns ${NSB} ro add ${NSA_LO_IP6}/128 via ${NSA_IP6} dev ${NSB_DEV}

	set +e

	sleep 1
}

setup_lla_only()
{
	# make sure we are starting with a clean slate
	kill_procs
	cleanup 2>/dev/null

	log_debug "Configuring network namespaces"
	set -e

	create_ns ${NSA} "-" "-"
	create_ns ${NSB} "-" "-"
	create_ns ${NSC} "-" "-"
	connect_ns ${NSA} ${NSA_DEV} "-" "-" \
		   ${NSB} ${NSB_DEV} "-" "-"
	connect_ns ${NSA} ${NSA_DEV2} "-" "-" \
		   ${NSC} ${NSC_DEV}  "-" "-"

	NSA_LINKIP6=$(get_linklocal ${NSA} ${NSA_DEV})
	NSB_LINKIP6=$(get_linklocal ${NSB} ${NSB_DEV})
	NSC_LINKIP6=$(get_linklocal ${NSC} ${NSC_DEV})

	create_vrf ${NSA} ${VRF} ${VRF_TABLE} "-" "-"
	ip -netns ${NSA} link set dev ${NSA_DEV} vrf ${VRF}
	ip -netns ${NSA} link set dev ${NSA_DEV2} vrf ${VRF}

	set +e

	sleep 1
}

################################################################################
# IPv4

ipv4_ping_novrf()
{
	local a

	#
	# out
	#
	for a in ${NSB_IP} ${NSB_LO_IP}
	do
		log_start
		run_cmd ping -c1 -w1 ${a}
		log_test_addr ${a} $? 0 "ping out"

		log_start
		run_cmd ping -c1 -w1 -I ${NSA_DEV} ${a}
		log_test_addr ${a} $? 0 "ping out, device bind"

		log_start
		run_cmd ping -c1 -w1 -I ${NSA_LO_IP} ${a}
		log_test_addr ${a} $? 0 "ping out, address bind"
	done

	#
	# out, but don't use gateway if peer is not on link
	#
	a=${NSB_IP}
	log_start
	run_cmd ping -c 1 -w 1 -r ${a}
	log_test_addr ${a} $? 0 "ping out (don't route), peer on link"

	a=${NSB_LO_IP}
	log_start
	show_hint "Fails since peer is not on link"
	run_cmd ping -c 1 -w 1 -r ${a}
	log_test_addr ${a} $? 1 "ping out (don't route), peer not on link"

	#
	# in
	#
	for a in ${NSA_IP} ${NSA_LO_IP}
	do
		log_start
		run_cmd_nsb ping -c1 -w1 ${a}
		log_test_addr ${a} $? 0 "ping in"
	done

	#
	# local traffic
	#
	for a in ${NSA_IP} ${NSA_LO_IP} 127.0.0.1
	do
		log_start
		run_cmd ping -c1 -w1 ${a}
		log_test_addr ${a} $? 0 "ping local"
	done

	#
	# local traffic, socket bound to device
	#
	# address on device
	a=${NSA_IP}
	log_start
	run_cmd ping -c1 -w1 -I ${NSA_DEV} ${a}
	log_test_addr ${a} $? 0 "ping local, device bind"

	# loopback addresses not reachable from device bind
	# fails in a really weird way though because ipv4 special cases
	# route lookups with oif set.
	for a in ${NSA_LO_IP} 127.0.0.1
	do
		log_start
		show_hint "Fails since address on loopback device is out of device scope"
		run_cmd ping -c1 -w1 -I ${NSA_DEV} ${a}
		log_test_addr ${a} $? 1 "ping local, device bind"
	done

	#
	# ip rule blocks reachability to remote address
	#
	log_start
	setup_cmd ip rule add pref 32765 from all lookup local
	setup_cmd ip rule del pref 0 from all lookup local
	setup_cmd ip rule add pref 50 to ${NSB_LO_IP} prohibit
	setup_cmd ip rule add pref 51 from ${NSB_IP} prohibit

	a=${NSB_LO_IP}
	run_cmd ping -c1 -w1 ${a}
	log_test_addr ${a} $? 2 "ping out, blocked by rule"

	# NOTE: ipv4 actually allows the lookup to fail and yet still create
	# a viable rtable if the oif (e.g., bind to device) is set, so this
	# case succeeds despite the rule
	# run_cmd ping -c1 -w1 -I ${NSA_DEV} ${a}

	a=${NSA_LO_IP}
	log_start
	show_hint "Response generates ICMP (or arp request is ignored) due to ip rule"
	run_cmd_nsb ping -c1 -w1 ${a}
	log_test_addr ${a} $? 1 "ping in, blocked by rule"

	[ "$VERBOSE" = "1" ] && echo
	setup_cmd ip rule del pref 32765 from all lookup local
	setup_cmd ip rule add pref 0 from all lookup local
	setup_cmd ip rule del pref 50 to ${NSB_LO_IP} prohibit
	setup_cmd ip rule del pref 51 from ${NSB_IP} prohibit

	#
	# route blocks reachability to remote address
	#
	log_start
	setup_cmd ip route replace unreachable ${NSB_LO_IP}
	setup_cmd ip route replace unreachable ${NSB_IP}

	a=${NSB_LO_IP}
	run_cmd ping -c1 -w1 ${a}
	log_test_addr ${a} $? 2 "ping out, blocked by route"

	# NOTE: ipv4 actually allows the lookup to fail and yet still create
	# a viable rtable if the oif (e.g., bind to device) is set, so this
	# case succeeds despite not having a route for the address
	# run_cmd ping -c1 -w1 -I ${NSA_DEV} ${a}

	a=${NSA_LO_IP}
	log_start
	show_hint "Response is dropped (or arp request is ignored) due to ip route"
	run_cmd_nsb ping -c1 -w1 ${a}
	log_test_addr ${a} $? 1 "ping in, blocked by route"

	#
	# remove 'remote' routes; fallback to default
	#
	log_start
	setup_cmd ip ro del ${NSB_LO_IP}

	a=${NSB_LO_IP}
	run_cmd ping -c1 -w1 ${a}
	log_test_addr ${a} $? 2 "ping out, unreachable default route"

	# NOTE: ipv4 actually allows the lookup to fail and yet still create
	# a viable rtable if the oif (e.g., bind to device) is set, so this
	# case succeeds despite not having a route for the address
	# run_cmd ping -c1 -w1 -I ${NSA_DEV} ${a}
}

ipv4_ping_vrf()
{
	local a

	# should default on; does not exist on older kernels
	set_sysctl net.ipv4.raw_l3mdev_accept=1 2>/dev/null

	#
	# out
	#
	for a in ${NSB_IP} ${NSB_LO_IP}
	do
		log_start
		run_cmd ping -c1 -w1 -I ${VRF} ${a}
		log_test_addr ${a} $? 0 "ping out, VRF bind"

		log_start
		run_cmd ping -c1 -w1 -I ${NSA_DEV} ${a}
		log_test_addr ${a} $? 0 "ping out, device bind"

		log_start
		run_cmd ip vrf exec ${VRF} ping -c1 -w1 -I ${NSA_IP} ${a}
		log_test_addr ${a} $? 0 "ping out, vrf device + dev address bind"

		log_start
		run_cmd ip vrf exec ${VRF} ping -c1 -w1 -I ${VRF_IP} ${a}
		log_test_addr ${a} $? 0 "ping out, vrf device + vrf address bind"
	done

	#
	# in
	#
	for a in ${NSA_IP} ${VRF_IP}
	do
		log_start
		run_cmd_nsb ping -c1 -w1 ${a}
		log_test_addr ${a} $? 0 "ping in"
	done

	#
	# local traffic, local address
	#
	for a in ${NSA_IP} ${VRF_IP} 127.0.0.1
	do
		log_start
		show_hint "Source address should be ${a}"
		run_cmd ping -c1 -w1 -I ${VRF} ${a}
		log_test_addr ${a} $? 0 "ping local, VRF bind"
	done

	#
	# local traffic, socket bound to device
	#
	# address on device
	a=${NSA_IP}
	log_start
	run_cmd ping -c1 -w1 -I ${NSA_DEV} ${a}
	log_test_addr ${a} $? 0 "ping local, device bind"

	# vrf device is out of scope
	for a in ${VRF_IP} 127.0.0.1
	do
		log_start
		show_hint "Fails since address on vrf device is out of device scope"
		run_cmd ping -c1 -w1 -I ${NSA_DEV} ${a}
		log_test_addr ${a} $? 2 "ping local, device bind"
	done

	#
	# ip rule blocks address
	#
	log_start
	setup_cmd ip rule add pref 50 to ${NSB_LO_IP} prohibit
	setup_cmd ip rule add pref 51 from ${NSB_IP} prohibit

	a=${NSB_LO_IP}
	run_cmd ping -c1 -w1 -I ${VRF} ${a}
	log_test_addr ${a} $? 2 "ping out, vrf bind, blocked by rule"

	log_start
	run_cmd ping -c1 -w1 -I ${NSA_DEV} ${a}
	log_test_addr ${a} $? 2 "ping out, device bind, blocked by rule"

	a=${NSA_LO_IP}
	log_start
	show_hint "Response lost due to ip rule"
	run_cmd_nsb ping -c1 -w1 ${a}
	log_test_addr ${a} $? 1 "ping in, blocked by rule"

	[ "$VERBOSE" = "1" ] && echo
	setup_cmd ip rule del pref 50 to ${NSB_LO_IP} prohibit
	setup_cmd ip rule del pref 51 from ${NSB_IP} prohibit

	#
	# remove 'remote' routes; fallback to default
	#
	log_start
	setup_cmd ip ro del vrf ${VRF} ${NSB_LO_IP}

	a=${NSB_LO_IP}
	run_cmd ping -c1 -w1 -I ${VRF} ${a}
	log_test_addr ${a} $? 2 "ping out, vrf bind, unreachable route"

	log_start
	run_cmd ping -c1 -w1 -I ${NSA_DEV} ${a}
	log_test_addr ${a} $? 2 "ping out, device bind, unreachable route"

	a=${NSA_LO_IP}
	log_start
	show_hint "Response lost by unreachable route"
	run_cmd_nsb ping -c1 -w1 ${a}
	log_test_addr ${a} $? 1 "ping in, unreachable route"
}

ipv4_ping()
{
	log_section "IPv4 ping"

	log_subsection "No VRF"
	setup
	set_sysctl net.ipv4.raw_l3mdev_accept=0 2>/dev/null
	ipv4_ping_novrf
	setup
	set_sysctl net.ipv4.raw_l3mdev_accept=1 2>/dev/null
	ipv4_ping_novrf
	setup
	set_sysctl net.ipv4.ping_group_range='0 2147483647' 2>/dev/null
	ipv4_ping_novrf

	log_subsection "With VRF"
	setup "yes"
	ipv4_ping_vrf
	setup "yes"
	set_sysctl net.ipv4.ping_group_range='0 2147483647' 2>/dev/null
	ipv4_ping_vrf
}

################################################################################
# IPv4 TCP

#
# MD5 tests without VRF
#
ipv4_tcp_md5_novrf()
{
	#
	# single address
	#

	# basic use case
	log_start
	run_cmd nettest -s -M ${MD5_PW} -m ${NSB_IP} &
	sleep 1
	run_cmd_nsb nettest -r ${NSA_IP} -X ${MD5_PW}
	log_test $? 0 "MD5: Single address config"

	# client sends MD5, server not configured
	log_start
	show_hint "Should timeout due to MD5 mismatch"
	run_cmd nettest -s &
	sleep 1
	run_cmd_nsb nettest -r ${NSA_IP} -X ${MD5_PW}
	log_test $? 2 "MD5: Server no config, client uses password"

	# wrong password
	log_start
	show_hint "Should timeout since client uses wrong password"
	run_cmd nettest -s -M ${MD5_PW} -m ${NSB_IP} &
	sleep 1
	run_cmd_nsb nettest -r ${NSA_IP} -X ${MD5_WRONG_PW}
	log_test $? 2 "MD5: Client uses wrong password"

	# client from different address
	log_start
	show_hint "Should timeout due to MD5 mismatch"
	run_cmd nettest -s -M ${MD5_PW} -m ${NSB_LO_IP} &
	sleep 1
	run_cmd_nsb nettest -r ${NSA_IP} -X ${MD5_PW}
	log_test $? 2 "MD5: Client address does not match address configured with password"

	#
	# MD5 extension - prefix length
	#

	# client in prefix
	log_start
	run_cmd nettest -s -M ${MD5_PW} -m ${NS_NET} &
	sleep 1
	run_cmd_nsb nettest  -r ${NSA_IP} -X ${MD5_PW}
	log_test $? 0 "MD5: Prefix config"

	# client in prefix, wrong password
	log_start
	show_hint "Should timeout since client uses wrong password"
	run_cmd nettest -s -M ${MD5_PW} -m ${NS_NET} &
	sleep 1
	run_cmd_nsb nettest -r ${NSA_IP} -X ${MD5_WRONG_PW}
	log_test $? 2 "MD5: Prefix config, client uses wrong password"

	# client outside of prefix
	log_start
	show_hint "Should timeout due to MD5 mismatch"
	run_cmd nettest -s -M ${MD5_PW} -m ${NS_NET} &
	sleep 1
	run_cmd_nsb nettest -c ${NSB_LO_IP} -r ${NSA_IP} -X ${MD5_PW}
	log_test $? 2 "MD5: Prefix config, client address not in configured prefix"
}

#
# MD5 tests with VRF
#
ipv4_tcp_md5()
{
	#
	# single address
	#

	# basic use case
	log_start
	run_cmd nettest -s -I ${VRF} -M ${MD5_PW} -m ${NSB_IP} &
	sleep 1
	run_cmd_nsb nettest -r ${NSA_IP} -X ${MD5_PW}
	log_test $? 0 "MD5: VRF: Single address config"

	# client sends MD5, server not configured
	log_start
	show_hint "Should timeout since server does not have MD5 auth"
	run_cmd nettest -s -I ${VRF} &
	sleep 1
	run_cmd_nsb nettest -r ${NSA_IP} -X ${MD5_PW}
	log_test $? 2 "MD5: VRF: Server no config, client uses password"

	# wrong password
	log_start
	show_hint "Should timeout since client uses wrong password"
	run_cmd nettest -s -I ${VRF} -M ${MD5_PW} -m ${NSB_IP} &
	sleep 1
	run_cmd_nsb nettest -r ${NSA_IP} -X ${MD5_WRONG_PW}
	log_test $? 2 "MD5: VRF: Client uses wrong password"

	# client from different address
	log_start
	show_hint "Should timeout since server config differs from client"
	run_cmd nettest -s -I ${VRF} -M ${MD5_PW} -m ${NSB_LO_IP} &
	sleep 1
	run_cmd_nsb nettest -r ${NSA_IP} -X ${MD5_PW}
	log_test $? 2 "MD5: VRF: Client address does not match address configured with password"

	#
	# MD5 extension - prefix length
	#

	# client in prefix
	log_start
	run_cmd nettest -s -I ${VRF} -M ${MD5_PW} -m ${NS_NET} &
	sleep 1
	run_cmd_nsb nettest  -r ${NSA_IP} -X ${MD5_PW}
	log_test $? 0 "MD5: VRF: Prefix config"

	# client in prefix, wrong password
	log_start
	show_hint "Should timeout since client uses wrong password"
	run_cmd nettest -s -I ${VRF} -M ${MD5_PW} -m ${NS_NET} &
	sleep 1
	run_cmd_nsb nettest -r ${NSA_IP} -X ${MD5_WRONG_PW}
	log_test $? 2 "MD5: VRF: Prefix config, client uses wrong password"

	# client outside of prefix
	log_start
	show_hint "Should timeout since client address is outside of prefix"
	run_cmd nettest -s -I ${VRF} -M ${MD5_PW} -m ${NS_NET} &
	sleep 1
	run_cmd_nsb nettest -c ${NSB_LO_IP} -r ${NSA_IP} -X ${MD5_PW}
	log_test $? 2 "MD5: VRF: Prefix config, client address not in configured prefix"

	#
	# duplicate config between default VRF and a VRF
	#

	log_start
	run_cmd nettest -s -I ${VRF} -M ${MD5_PW} -m ${NSB_IP} &
	run_cmd nettest -s -M ${MD5_WRONG_PW} -m ${NSB_IP} &
	sleep 1
	run_cmd_nsb nettest  -r ${NSA_IP} -X ${MD5_PW}
	log_test $? 0 "MD5: VRF: Single address config in default VRF and VRF, conn in VRF"

	log_start
	run_cmd nettest -s -I ${VRF} -M ${MD5_PW} -m ${NSB_IP} &
	run_cmd nettest -s -M ${MD5_WRONG_PW} -m ${NSB_IP} &
	sleep 1
	run_cmd_nsc nettest  -r ${NSA_IP} -X ${MD5_WRONG_PW}
	log_test $? 0 "MD5: VRF: Single address config in default VRF and VRF, conn in default VRF"

	log_start
	show_hint "Should timeout since client in default VRF uses VRF password"
	run_cmd nettest -s -I ${VRF} -M ${MD5_PW} -m ${NSB_IP} &
	run_cmd nettest -s -M ${MD5_WRONG_PW} -m ${NSB_IP} &
	sleep 1
	run_cmd_nsc nettest -r ${NSA_IP} -X ${MD5_PW}
	log_test $? 2 "MD5: VRF: Single address config in default VRF and VRF, conn in default VRF with VRF pw"

	log_start
	show_hint "Should timeout since client in VRF uses default VRF password"
	run_cmd nettest -s -I ${VRF} -M ${MD5_PW} -m ${NSB_IP} &
	run_cmd nettest -s -M ${MD5_WRONG_PW} -m ${NSB_IP} &
	sleep 1
	run_cmd_nsb nettest -r ${NSA_IP} -X ${MD5_WRONG_PW}
	log_test $? 2 "MD5: VRF: Single address config in default VRF and VRF, conn in VRF with default VRF pw"

	log_start
	run_cmd nettest -s -I ${VRF} -M ${MD5_PW} -m ${NS_NET} &
	run_cmd nettest -s -M ${MD5_WRONG_PW} -m ${NS_NET} &
	sleep 1
	run_cmd_nsb nettest  -r ${NSA_IP} -X ${MD5_PW}
	log_test $? 0 "MD5: VRF: Prefix config in default VRF and VRF, conn in VRF"

	log_start
	run_cmd nettest -s -I ${VRF} -M ${MD5_PW} -m ${NS_NET} &
	run_cmd nettest -s -M ${MD5_WRONG_PW} -m ${NS_NET} &
	sleep 1
	run_cmd_nsc nettest  -r ${NSA_IP} -X ${MD5_WRONG_PW}
	log_test $? 0 "MD5: VRF: Prefix config in default VRF and VRF, conn in default VRF"

	log_start
	show_hint "Should timeout since client in default VRF uses VRF password"
	run_cmd nettest -s -I ${VRF} -M ${MD5_PW} -m ${NS_NET} &
	run_cmd nettest -s -M ${MD5_WRONG_PW} -m ${NS_NET} &
	sleep 1
	run_cmd_nsc nettest -r ${NSA_IP} -X ${MD5_PW}
	log_test $? 2 "MD5: VRF: Prefix config in default VRF and VRF, conn in default VRF with VRF pw"

	log_start
	show_hint "Should timeout since client in VRF uses default VRF password"
	run_cmd nettest -s -I ${VRF} -M ${MD5_PW} -m ${NS_NET} &
	run_cmd nettest -s -M ${MD5_WRONG_PW} -m ${NS_NET} &
	sleep 1
	run_cmd_nsb nettest -r ${NSA_IP} -X ${MD5_WRONG_PW}
	log_test $? 2 "MD5: VRF: Prefix config in default VRF and VRF, conn in VRF with default VRF pw"

	#
	# negative tests
	#
	log_start
	run_cmd nettest -s -I ${NSA_DEV} -M ${MD5_PW} -m ${NSB_IP}
	log_test $? 1 "MD5: VRF: Device must be a VRF - single address"

	log_start
	run_cmd nettest -s -I ${NSA_DEV} -M ${MD5_PW} -m ${NS_NET}
	log_test $? 1 "MD5: VRF: Device must be a VRF - prefix"

	test_ipv4_md5_vrf__vrf_server__no_bind_ifindex
	test_ipv4_md5_vrf__global_server__bind_ifindex0
}

test_ipv4_md5_vrf__vrf_server__no_bind_ifindex()
{
	log_start
	show_hint "Simulates applications using VRF without TCP_MD5SIG_FLAG_IFINDEX"
	run_cmd nettest -s -I ${VRF} -M ${MD5_PW} -m ${NS_NET} --no-bind-key-ifindex &
	sleep 1
	run_cmd_nsb nettest -r ${NSA_IP} -X ${MD5_PW}
	log_test $? 0 "MD5: VRF: VRF-bound server, unbound key accepts connection"

	log_start
	show_hint "Binding both the socket and the key is not required but it works"
	run_cmd nettest -s -I ${VRF} -M ${MD5_PW} -m ${NS_NET} --force-bind-key-ifindex &
	sleep 1
	run_cmd_nsb nettest -r ${NSA_IP} -X ${MD5_PW}
	log_test $? 0 "MD5: VRF: VRF-bound server, bound key accepts connection"
}

test_ipv4_md5_vrf__global_server__bind_ifindex0()
{
	# This particular test needs tcp_l3mdev_accept=1 for Global server to accept VRF connections
	local old_tcp_l3mdev_accept
	old_tcp_l3mdev_accept=$(get_sysctl net.ipv4.tcp_l3mdev_accept)
	set_sysctl net.ipv4.tcp_l3mdev_accept=1

	log_start
	run_cmd nettest -s -M ${MD5_PW} -m ${NS_NET} --force-bind-key-ifindex &
	sleep 1
	run_cmd_nsb nettest -r ${NSA_IP} -X ${MD5_PW}
	log_test $? 2 "MD5: VRF: Global server, Key bound to ifindex=0 rejects VRF connection"

	log_start
	run_cmd nettest -s -M ${MD5_PW} -m ${NS_NET} --force-bind-key-ifindex &
	sleep 1
	run_cmd_nsc nettest -r ${NSA_IP} -X ${MD5_PW}
	log_test $? 0 "MD5: VRF: Global server, key bound to ifindex=0 accepts non-VRF connection"
	log_start

	run_cmd nettest -s -M ${MD5_PW} -m ${NS_NET} --no-bind-key-ifindex &
	sleep 1
	run_cmd_nsb nettest -r ${NSA_IP} -X ${MD5_PW}
	log_test $? 0 "MD5: VRF: Global server, key not bound to ifindex accepts VRF connection"

	log_start
	run_cmd nettest -s -M ${MD5_PW} -m ${NS_NET} --no-bind-key-ifindex &
	sleep 1
	run_cmd_nsc nettest -r ${NSA_IP} -X ${MD5_PW}
	log_test $? 0 "MD5: VRF: Global server, key not bound to ifindex accepts non-VRF connection"

	# restore value
	set_sysctl net.ipv4.tcp_l3mdev_accept="$old_tcp_l3mdev_accept"
}

ipv4_tcp_dontroute()
{
	local syncookies=$1
	local nsa_syncookies
	local nsb_syncookies
	local a

	#
	# Link local connection tests (SO_DONTROUTE).
	# Connections should succeed only when the remote IP address is
	# on link (doesn't need to be routed through a gateway).
	#

	nsa_syncookies=$(ip netns exec "${NSA}" sysctl -n net.ipv4.tcp_syncookies)
	nsb_syncookies=$(ip netns exec "${NSB}" sysctl -n net.ipv4.tcp_syncookies)
	ip netns exec "${NSA}" sysctl -wq net.ipv4.tcp_syncookies=${syncookies}
	ip netns exec "${NSB}" sysctl -wq net.ipv4.tcp_syncookies=${syncookies}

	# Test with eth1 address (on link).

	a=${NSB_IP}
	log_start
	do_run_cmd nettest -B -N "${NSA}" -O "${NSB}" -r ${a} --client-dontroute
	log_test_addr ${a} $? 0 "SO_DONTROUTE client, syncookies=${syncookies}"

	a=${NSB_IP}
	log_start
	do_run_cmd nettest -B -N "${NSA}" -O "${NSB}" -r ${a} --server-dontroute
	log_test_addr ${a} $? 0 "SO_DONTROUTE server, syncookies=${syncookies}"

	# Test with loopback address (routed).
	#
	# The client would use the eth1 address as source IP by default.
	# Therefore, we need to use the -c option here, to force the use of the
	# routed (loopback) address as source IP (so that the server will try
	# to respond to a routed address and not a link local one).

	a=${NSB_LO_IP}
	log_start
	show_hint "Should fail 'Network is unreachable' since server is not on link"
	do_run_cmd nettest -B -N "${NSA}" -O "${NSB}" -c "${NSA_LO_IP}" -r ${a} --client-dontroute
	log_test_addr ${a} $? 1 "SO_DONTROUTE client, syncookies=${syncookies}"

	a=${NSB_LO_IP}
	log_start
	show_hint "Should timeout since server cannot respond (client is not on link)"
	do_run_cmd nettest -B -N "${NSA}" -O "${NSB}" -c "${NSA_LO_IP}" -r ${a} --server-dontroute
	log_test_addr ${a} $? 2 "SO_DONTROUTE server, syncookies=${syncookies}"

	ip netns exec "${NSB}" sysctl -wq net.ipv4.tcp_syncookies=${nsb_syncookies}
	ip netns exec "${NSA}" sysctl -wq net.ipv4.tcp_syncookies=${nsa_syncookies}
}

ipv4_tcp_novrf()
{
	local a

	#
	# server tests
	#
	for a in ${NSA_IP} ${NSA_LO_IP}
	do
		log_start
		run_cmd nettest -s &
		sleep 1
		run_cmd_nsb nettest -r ${a}
		log_test_addr ${a} $? 0 "Global server"
	done

	a=${NSA_IP}
	log_start
	run_cmd nettest -s -I ${NSA_DEV} &
	sleep 1
	run_cmd_nsb nettest -r ${a}
	log_test_addr ${a} $? 0 "Device server"

	# verify TCP reset sent and received
	for a in ${NSA_IP} ${NSA_LO_IP}
	do
		log_start
		show_hint "Should fail 'Connection refused' since there is no server"
		run_cmd_nsb nettest -r ${a}
		log_test_addr ${a} $? 1 "No server"
	done

	#
	# client
	#
	for a in ${NSB_IP} ${NSB_LO_IP}
	do
		log_start
		run_cmd_nsb nettest -s &
		sleep 1
		run_cmd nettest -r ${a} -0 ${NSA_IP}
		log_test_addr ${a} $? 0 "Client"

		log_start
		run_cmd_nsb nettest -s &
		sleep 1
		run_cmd nettest -r ${a} -d ${NSA_DEV}
		log_test_addr ${a} $? 0 "Client, device bind"

		log_start
		show_hint "Should fail 'Connection refused'"
		run_cmd nettest -r ${a}
		log_test_addr ${a} $? 1 "No server, unbound client"

		log_start
		show_hint "Should fail 'Connection refused'"
		run_cmd nettest -r ${a} -d ${NSA_DEV}
		log_test_addr ${a} $? 1 "No server, device client"
	done

	#
	# local address tests
	#
	for a in ${NSA_IP} ${NSA_LO_IP} 127.0.0.1
	do
		log_start
		run_cmd nettest -s &
		sleep 1
		run_cmd nettest -r ${a} -0 ${a} -1 ${a}
		log_test_addr ${a} $? 0 "Global server, local connection"
	done

	a=${NSA_IP}
	log_start
	run_cmd nettest -s -I ${NSA_DEV} &
	sleep 1
	run_cmd nettest -r ${a} -0 ${a}
	log_test_addr ${a} $? 0 "Device server, unbound client, local connection"

	for a in ${NSA_LO_IP} 127.0.0.1
	do
		log_start
		show_hint "Should fail 'Connection refused' since addresses on loopback are out of device scope"
		run_cmd nettest -s -I ${NSA_DEV} &
		sleep 1
		run_cmd nettest -r ${a}
		log_test_addr ${a} $? 1 "Device server, unbound client, local connection"
	done

	a=${NSA_IP}
	log_start
	run_cmd nettest -s &
	sleep 1
	run_cmd nettest -r ${a} -0 ${a} -d ${NSA_DEV}
	log_test_addr ${a} $? 0 "Global server, device client, local connection"

	for a in ${NSA_LO_IP} 127.0.0.1
	do
		log_start
		show_hint "Should fail 'No route to host' since addresses on loopback are out of device scope"
		run_cmd nettest -s &
		sleep 1
		run_cmd nettest -r ${a} -d ${NSA_DEV}
		log_test_addr ${a} $? 1 "Global server, device client, local connection"
	done

	a=${NSA_IP}
	log_start
	run_cmd nettest -s -I ${NSA_DEV} -3 ${NSA_DEV} &
	sleep 1
	run_cmd nettest  -d ${NSA_DEV} -r ${a} -0 ${a}
	log_test_addr ${a} $? 0 "Device server, device client, local connection"

	log_start
	show_hint "Should fail 'Connection refused'"
	run_cmd nettest -d ${NSA_DEV} -r ${a}
	log_test_addr ${a} $? 1 "No server, device client, local conn"

<<<<<<< HEAD
	ipv4_tcp_md5_novrf

	ipv4_tcp_dontroute 0
	ipv4_tcp_dontroute 2
=======
	[ "$fips_enabled" = "1" ] || ipv4_tcp_md5_novrf
>>>>>>> 8a28a0b6
}

ipv4_tcp_vrf()
{
	local a

	# disable global server
	log_subsection "Global server disabled"

	set_sysctl net.ipv4.tcp_l3mdev_accept=0

	#
	# server tests
	#
	for a in ${NSA_IP} ${VRF_IP}
	do
		log_start
		show_hint "Should fail 'Connection refused' since global server with VRF is disabled"
		run_cmd nettest -s &
		sleep 1
		run_cmd_nsb nettest -r ${a}
		log_test_addr ${a} $? 1 "Global server"

		log_start
		run_cmd nettest -s -I ${VRF} -3 ${VRF} &
		sleep 1
		run_cmd_nsb nettest -r ${a}
		log_test_addr ${a} $? 0 "VRF server"

		log_start
		run_cmd nettest -s -I ${NSA_DEV} -3 ${NSA_DEV} &
		sleep 1
		run_cmd_nsb nettest -r ${a}
		log_test_addr ${a} $? 0 "Device server"

		# verify TCP reset received
		log_start
		show_hint "Should fail 'Connection refused' since there is no server"
		run_cmd_nsb nettest -r ${a}
		log_test_addr ${a} $? 1 "No server"
	done

	# local address tests
	# (${VRF_IP} and 127.0.0.1 both timeout)
	a=${NSA_IP}
	log_start
	show_hint "Should fail 'Connection refused' since global server with VRF is disabled"
	run_cmd nettest -s &
	sleep 1
	run_cmd nettest -r ${a} -d ${NSA_DEV}
	log_test_addr ${a} $? 1 "Global server, local connection"

	# run MD5 tests
	if [ "$fips_enabled" = "0" ]; then
		setup_vrf_dup
		ipv4_tcp_md5
		cleanup_vrf_dup
	fi

	#
	# enable VRF global server
	#
	log_subsection "VRF Global server enabled"
	set_sysctl net.ipv4.tcp_l3mdev_accept=1

	for a in ${NSA_IP} ${VRF_IP}
	do
		log_start
		show_hint "client socket should be bound to VRF"
		run_cmd nettest -s -3 ${VRF} &
		sleep 1
		run_cmd_nsb nettest -r ${a}
		log_test_addr ${a} $? 0 "Global server"

		log_start
		show_hint "client socket should be bound to VRF"
		run_cmd nettest -s -I ${VRF} -3 ${VRF} &
		sleep 1
		run_cmd_nsb nettest -r ${a}
		log_test_addr ${a} $? 0 "VRF server"

		# verify TCP reset received
		log_start
		show_hint "Should fail 'Connection refused'"
		run_cmd_nsb nettest -r ${a}
		log_test_addr ${a} $? 1 "No server"
	done

	a=${NSA_IP}
	log_start
	show_hint "client socket should be bound to device"
	run_cmd nettest -s -I ${NSA_DEV} -3 ${NSA_DEV} &
	sleep 1
	run_cmd_nsb nettest -r ${a}
	log_test_addr ${a} $? 0 "Device server"

	# local address tests
	for a in ${NSA_IP} ${VRF_IP}
	do
		log_start
		show_hint "Should fail 'Connection refused' since client is not bound to VRF"
		run_cmd nettest -s -I ${VRF} &
		sleep 1
		run_cmd nettest -r ${a}
		log_test_addr ${a} $? 1 "Global server, local connection"
	done

	#
	# client
	#
	for a in ${NSB_IP} ${NSB_LO_IP}
	do
		log_start
		run_cmd_nsb nettest -s &
		sleep 1
		run_cmd nettest -r ${a} -d ${VRF}
		log_test_addr ${a} $? 0 "Client, VRF bind"

		log_start
		run_cmd_nsb nettest -s &
		sleep 1
		run_cmd nettest -r ${a} -d ${NSA_DEV}
		log_test_addr ${a} $? 0 "Client, device bind"

		log_start
		show_hint "Should fail 'Connection refused'"
		run_cmd nettest -r ${a} -d ${VRF}
		log_test_addr ${a} $? 1 "No server, VRF client"

		log_start
		show_hint "Should fail 'Connection refused'"
		run_cmd nettest -r ${a} -d ${NSA_DEV}
		log_test_addr ${a} $? 1 "No server, device client"
	done

	for a in ${NSA_IP} ${VRF_IP} 127.0.0.1
	do
		log_start
		run_cmd nettest -s -I ${VRF} -3 ${VRF} &
		sleep 1
		run_cmd nettest -r ${a} -d ${VRF} -0 ${a}
		log_test_addr ${a} $? 0 "VRF server, VRF client, local connection"
	done

	a=${NSA_IP}
	log_start
	run_cmd nettest -s -I ${VRF} -3 ${VRF} &
	sleep 1
	run_cmd nettest -r ${a} -d ${NSA_DEV} -0 ${a}
	log_test_addr ${a} $? 0 "VRF server, device client, local connection"

	log_start
	show_hint "Should fail 'No route to host' since client is out of VRF scope"
	run_cmd nettest -s -I ${VRF} &
	sleep 1
	run_cmd nettest -r ${a}
	log_test_addr ${a} $? 1 "VRF server, unbound client, local connection"

	log_start
	run_cmd nettest -s -I ${NSA_DEV} -3 ${NSA_DEV} &
	sleep 1
	run_cmd nettest -r ${a} -d ${VRF} -0 ${a}
	log_test_addr ${a} $? 0 "Device server, VRF client, local connection"

	log_start
	run_cmd nettest -s -I ${NSA_DEV} -3 ${NSA_DEV} &
	sleep 1
	run_cmd nettest -r ${a} -d ${NSA_DEV} -0 ${a}
	log_test_addr ${a} $? 0 "Device server, device client, local connection"
}

ipv4_tcp()
{
	log_section "IPv4/TCP"
	log_subsection "No VRF"
	setup

	# tcp_l3mdev_accept should have no affect without VRF;
	# run tests with it enabled and disabled to verify
	log_subsection "tcp_l3mdev_accept disabled"
	set_sysctl net.ipv4.tcp_l3mdev_accept=0
	ipv4_tcp_novrf
	log_subsection "tcp_l3mdev_accept enabled"
	set_sysctl net.ipv4.tcp_l3mdev_accept=1
	ipv4_tcp_novrf

	log_subsection "With VRF"
	setup "yes"
	ipv4_tcp_vrf
}

################################################################################
# IPv4 UDP

ipv4_udp_novrf()
{
	local a

	#
	# server tests
	#
	for a in ${NSA_IP} ${NSA_LO_IP}
	do
		log_start
		run_cmd nettest -D -s -3 ${NSA_DEV} &
		sleep 1
		run_cmd_nsb nettest -D -r ${a}
		log_test_addr ${a} $? 0 "Global server"

		log_start
		show_hint "Should fail 'Connection refused' since there is no server"
		run_cmd_nsb nettest -D -r ${a}
		log_test_addr ${a} $? 1 "No server"
	done

	a=${NSA_IP}
	log_start
	run_cmd nettest -D -I ${NSA_DEV} -s -3 ${NSA_DEV} &
	sleep 1
	run_cmd_nsb nettest -D -r ${a}
	log_test_addr ${a} $? 0 "Device server"

	#
	# client
	#
	for a in ${NSB_IP} ${NSB_LO_IP}
	do
		log_start
		run_cmd_nsb nettest -D -s &
		sleep 1
		run_cmd nettest -D -r ${a} -0 ${NSA_IP}
		log_test_addr ${a} $? 0 "Client"

		log_start
		run_cmd_nsb nettest -D -s &
		sleep 1
		run_cmd nettest -D -r ${a} -d ${NSA_DEV} -0 ${NSA_IP}
		log_test_addr ${a} $? 0 "Client, device bind"

		log_start
		run_cmd_nsb nettest -D -s &
		sleep 1
		run_cmd nettest -D -r ${a} -d ${NSA_DEV} -C -0 ${NSA_IP}
		log_test_addr ${a} $? 0 "Client, device send via cmsg"

		log_start
		run_cmd_nsb nettest -D -s &
		sleep 1
		run_cmd nettest -D -r ${a} -d ${NSA_DEV} -S -0 ${NSA_IP}
		log_test_addr ${a} $? 0 "Client, device bind via IP_UNICAST_IF"

		log_start
		run_cmd_nsb nettest -D -s &
		sleep 1
		run_cmd nettest -D -r ${a} -d ${NSA_DEV} -S -0 ${NSA_IP} -U
		log_test_addr ${a} $? 0 "Client, device bind via IP_UNICAST_IF, with connect()"


		log_start
		show_hint "Should fail 'Connection refused'"
		run_cmd nettest -D -r ${a}
		log_test_addr ${a} $? 1 "No server, unbound client"

		log_start
		show_hint "Should fail 'Connection refused'"
		run_cmd nettest -D -r ${a} -d ${NSA_DEV}
		log_test_addr ${a} $? 1 "No server, device client"
	done

	#
	# local address tests
	#
	for a in ${NSA_IP} ${NSA_LO_IP} 127.0.0.1
	do
		log_start
		run_cmd nettest -D -s &
		sleep 1
		run_cmd nettest -D -r ${a} -0 ${a} -1 ${a}
		log_test_addr ${a} $? 0 "Global server, local connection"
	done

	a=${NSA_IP}
	log_start
	run_cmd nettest -s -D -I ${NSA_DEV} -3 ${NSA_DEV} &
	sleep 1
	run_cmd nettest -D -r ${a}
	log_test_addr ${a} $? 0 "Device server, unbound client, local connection"

	for a in ${NSA_LO_IP} 127.0.0.1
	do
		log_start
		show_hint "Should fail 'Connection refused' since address is out of device scope"
		run_cmd nettest -s -D -I ${NSA_DEV} &
		sleep 1
		run_cmd nettest -D -r ${a}
		log_test_addr ${a} $? 1 "Device server, unbound client, local connection"
	done

	a=${NSA_IP}
	log_start
	run_cmd nettest -s -D &
	sleep 1
	run_cmd nettest -D -d ${NSA_DEV} -r ${a}
	log_test_addr ${a} $? 0 "Global server, device client, local connection"

	log_start
	run_cmd nettest -s -D &
	sleep 1
	run_cmd nettest -D -d ${NSA_DEV} -C -r ${a}
	log_test_addr ${a} $? 0 "Global server, device send via cmsg, local connection"

	log_start
	run_cmd nettest -s -D &
	sleep 1
	run_cmd nettest -D -d ${NSA_DEV} -S -r ${a}
	log_test_addr ${a} $? 0 "Global server, device client via IP_UNICAST_IF, local connection"

	log_start
	run_cmd nettest -s -D &
	sleep 1
	run_cmd nettest -D -d ${NSA_DEV} -S -r ${a} -U
	log_test_addr ${a} $? 0 "Global server, device client via IP_UNICAST_IF, local connection, with connect()"


	# IPv4 with device bind has really weird behavior - it overrides the
	# fib lookup, generates an rtable and tries to send the packet. This
	# causes failures for local traffic at different places
	for a in ${NSA_LO_IP} 127.0.0.1
	do
		log_start
		show_hint "Should fail since addresses on loopback are out of device scope"
		run_cmd nettest -D -s &
		sleep 1
		run_cmd nettest -D -r ${a} -d ${NSA_DEV}
		log_test_addr ${a} $? 2 "Global server, device client, local connection"

		log_start
		show_hint "Should fail since addresses on loopback are out of device scope"
		run_cmd nettest -D -s &
		sleep 1
		run_cmd nettest -D -r ${a} -d ${NSA_DEV} -C
		log_test_addr ${a} $? 1 "Global server, device send via cmsg, local connection"

		log_start
		show_hint "Should fail since addresses on loopback are out of device scope"
		run_cmd nettest -D -s &
		sleep 1
		run_cmd nettest -D -r ${a} -d ${NSA_DEV} -S
		log_test_addr ${a} $? 1 "Global server, device client via IP_UNICAST_IF, local connection"

		log_start
		show_hint "Should fail since addresses on loopback are out of device scope"
		run_cmd nettest -D -s &
		sleep 1
		run_cmd nettest -D -r ${a} -d ${NSA_DEV} -S -U
		log_test_addr ${a} $? 1 "Global server, device client via IP_UNICAST_IF, local connection, with connect()"


	done

	a=${NSA_IP}
	log_start
	run_cmd nettest -D -s -I ${NSA_DEV} -3 ${NSA_DEV} &
	sleep 1
	run_cmd nettest -D -d ${NSA_DEV} -r ${a} -0 ${a}
	log_test_addr ${a} $? 0 "Device server, device client, local conn"

	log_start
	run_cmd nettest -D -d ${NSA_DEV} -r ${a}
	log_test_addr ${a} $? 2 "No server, device client, local conn"

	#
	# Link local connection tests (SO_DONTROUTE).
	# Connections should succeed only when the remote IP address is
	# on link (doesn't need to be routed through a gateway).
	#

	a=${NSB_IP}
	log_start
	do_run_cmd nettest -B -D -N "${NSA}" -O "${NSB}" -r ${a} --client-dontroute
	log_test_addr ${a} $? 0 "SO_DONTROUTE client"

	a=${NSB_LO_IP}
	log_start
	show_hint "Should fail 'Network is unreachable' since server is not on link"
	do_run_cmd nettest -B -D -N "${NSA}" -O "${NSB}" -r ${a} --client-dontroute
	log_test_addr ${a} $? 1 "SO_DONTROUTE client"
}

ipv4_udp_vrf()
{
	local a

	# disable global server
	log_subsection "Global server disabled"
	set_sysctl net.ipv4.udp_l3mdev_accept=0

	#
	# server tests
	#
	for a in ${NSA_IP} ${VRF_IP}
	do
		log_start
		show_hint "Fails because ingress is in a VRF and global server is disabled"
		run_cmd nettest -D -s &
		sleep 1
		run_cmd_nsb nettest -D -r ${a}
		log_test_addr ${a} $? 1 "Global server"

		log_start
		run_cmd nettest -D -I ${VRF} -s -3 ${NSA_DEV} &
		sleep 1
		run_cmd_nsb nettest -D -r ${a}
		log_test_addr ${a} $? 0 "VRF server"

		log_start
		run_cmd nettest -D -I ${NSA_DEV} -s -3 ${NSA_DEV} &
		sleep 1
		run_cmd_nsb nettest -D -r ${a}
		log_test_addr ${a} $? 0 "Enslaved device server"

		log_start
		show_hint "Should fail 'Connection refused' since there is no server"
		run_cmd_nsb nettest -D -r ${a}
		log_test_addr ${a} $? 1 "No server"

		log_start
		show_hint "Should fail 'Connection refused' since global server is out of scope"
		run_cmd nettest -D -s &
		sleep 1
		run_cmd nettest -D -d ${VRF} -r ${a}
		log_test_addr ${a} $? 1 "Global server, VRF client, local connection"
	done

	a=${NSA_IP}
	log_start
	run_cmd nettest -s -D -I ${VRF} -3 ${NSA_DEV} &
	sleep 1
	run_cmd nettest -D -d ${VRF} -r ${a}
	log_test_addr ${a} $? 0 "VRF server, VRF client, local conn"

	log_start
	run_cmd nettest -s -D -I ${VRF} -3 ${NSA_DEV} &
	sleep 1
	run_cmd nettest -D -d ${NSA_DEV} -r ${a}
	log_test_addr ${a} $? 0 "VRF server, enslaved device client, local connection"

	a=${NSA_IP}
	log_start
	run_cmd nettest -s -D -I ${NSA_DEV} -3 ${NSA_DEV} &
	sleep 1
	run_cmd nettest -D -d ${VRF} -r ${a}
	log_test_addr ${a} $? 0 "Enslaved device server, VRF client, local conn"

	log_start
	run_cmd nettest -s -D -I ${NSA_DEV} -3 ${NSA_DEV} &
	sleep 1
	run_cmd nettest -D -d ${NSA_DEV} -r ${a}
	log_test_addr ${a} $? 0 "Enslaved device server, device client, local conn"

	# enable global server
	log_subsection "Global server enabled"
	set_sysctl net.ipv4.udp_l3mdev_accept=1

	#
	# server tests
	#
	for a in ${NSA_IP} ${VRF_IP}
	do
		log_start
		run_cmd nettest -D -s -3 ${NSA_DEV} &
		sleep 1
		run_cmd_nsb nettest -D -r ${a}
		log_test_addr ${a} $? 0 "Global server"

		log_start
		run_cmd nettest -D -I ${VRF} -s -3 ${NSA_DEV} &
		sleep 1
		run_cmd_nsb nettest -D -r ${a}
		log_test_addr ${a} $? 0 "VRF server"

		log_start
		run_cmd nettest -D -I ${NSA_DEV} -s -3 ${NSA_DEV} &
		sleep 1
		run_cmd_nsb nettest -D -r ${a}
		log_test_addr ${a} $? 0 "Enslaved device server"

		log_start
		show_hint "Should fail 'Connection refused'"
		run_cmd_nsb nettest -D -r ${a}
		log_test_addr ${a} $? 1 "No server"
	done

	#
	# client tests
	#
	log_start
	run_cmd_nsb nettest -D -s &
	sleep 1
	run_cmd nettest -d ${VRF} -D -r ${NSB_IP} -1 ${NSA_IP}
	log_test $? 0 "VRF client"

	log_start
	run_cmd_nsb nettest -D -s &
	sleep 1
	run_cmd nettest -d ${NSA_DEV} -D -r ${NSB_IP} -1 ${NSA_IP}
	log_test $? 0 "Enslaved device client"

	# negative test - should fail
	log_start
	show_hint "Should fail 'Connection refused'"
	run_cmd nettest -D -d ${VRF} -r ${NSB_IP}
	log_test $? 1 "No server, VRF client"

	log_start
	show_hint "Should fail 'Connection refused'"
	run_cmd nettest -D -d ${NSA_DEV} -r ${NSB_IP}
	log_test $? 1 "No server, enslaved device client"

	#
	# local address tests
	#
	a=${NSA_IP}
	log_start
	run_cmd nettest -D -s -3 ${NSA_DEV} &
	sleep 1
	run_cmd nettest -D -d ${VRF} -r ${a}
	log_test_addr ${a} $? 0 "Global server, VRF client, local conn"

	log_start
	run_cmd nettest -s -D -I ${VRF} -3 ${NSA_DEV} &
	sleep 1
	run_cmd nettest -D -d ${VRF} -r ${a}
	log_test_addr ${a} $? 0 "VRF server, VRF client, local conn"

	log_start
	run_cmd nettest -s -D -I ${VRF} -3 ${NSA_DEV} &
	sleep 1
	run_cmd nettest -D -d ${NSA_DEV} -r ${a}
	log_test_addr ${a} $? 0 "VRF server, device client, local conn"

	log_start
	run_cmd nettest -s -D -I ${NSA_DEV} -3 ${NSA_DEV} &
	sleep 1
	run_cmd nettest -D -d ${VRF} -r ${a}
	log_test_addr ${a} $? 0 "Enslaved device server, VRF client, local conn"

	log_start
	run_cmd nettest -s -D -I ${NSA_DEV} -3 ${NSA_DEV} &
	sleep 1
	run_cmd nettest -D -d ${NSA_DEV} -r ${a}
	log_test_addr ${a} $? 0 "Enslaved device server, device client, local conn"

	for a in ${VRF_IP} 127.0.0.1
	do
		log_start
		run_cmd nettest -D -s -3 ${VRF} &
		sleep 1
		run_cmd nettest -D -d ${VRF} -r ${a}
		log_test_addr ${a} $? 0 "Global server, VRF client, local conn"
	done

	for a in ${VRF_IP} 127.0.0.1
	do
		log_start
		run_cmd nettest -s -D -I ${VRF} -3 ${VRF} &
		sleep 1
		run_cmd nettest -D -d ${VRF} -r ${a}
		log_test_addr ${a} $? 0 "VRF server, VRF client, local conn"
	done

	# negative test - should fail
	# verifies ECONNREFUSED
	for a in ${NSA_IP} ${VRF_IP} 127.0.0.1
	do
		log_start
		show_hint "Should fail 'Connection refused'"
		run_cmd nettest -D -d ${VRF} -r ${a}
		log_test_addr ${a} $? 1 "No server, VRF client, local conn"
	done
}

ipv4_udp()
{
	log_section "IPv4/UDP"
	log_subsection "No VRF"

	setup

	# udp_l3mdev_accept should have no affect without VRF;
	# run tests with it enabled and disabled to verify
	log_subsection "udp_l3mdev_accept disabled"
	set_sysctl net.ipv4.udp_l3mdev_accept=0
	ipv4_udp_novrf
	log_subsection "udp_l3mdev_accept enabled"
	set_sysctl net.ipv4.udp_l3mdev_accept=1
	ipv4_udp_novrf

	log_subsection "With VRF"
	setup "yes"
	ipv4_udp_vrf
}

################################################################################
# IPv4 address bind
#
# verifies ability or inability to bind to an address / device

ipv4_addr_bind_novrf()
{
	#
	# raw socket
	#
	for a in ${NSA_IP} ${NSA_LO_IP}
	do
		log_start
		run_cmd nettest -s -R -P icmp -l ${a} -b
		log_test_addr ${a} $? 0 "Raw socket bind to local address"

		log_start
		run_cmd nettest -s -R -P icmp -l ${a} -I ${NSA_DEV} -b
		log_test_addr ${a} $? 0 "Raw socket bind to local address after device bind"
	done

	#
	# tests for nonlocal bind
	#
	a=${NL_IP}
	log_start
	run_cmd nettest -s -R -f -l ${a} -b
	log_test_addr ${a} $? 0 "Raw socket bind to nonlocal address"

	log_start
	run_cmd nettest -s -f -l ${a} -b
	log_test_addr ${a} $? 0 "TCP socket bind to nonlocal address"

	log_start
	run_cmd nettest -s -D -P icmp -f -l ${a} -b
	log_test_addr ${a} $? 0 "ICMP socket bind to nonlocal address"

	#
	# check that ICMP sockets cannot bind to broadcast and multicast addresses
	#
	a=${BCAST_IP}
	log_start
	run_cmd nettest -s -D -P icmp -l ${a} -b
	log_test_addr ${a} $? 1 "ICMP socket bind to broadcast address"

	a=${MCAST_IP}
	log_start
	run_cmd nettest -s -D -P icmp -l ${a} -b
	log_test_addr ${a} $? 1 "ICMP socket bind to multicast address"

	#
	# tcp sockets
	#
	a=${NSA_IP}
	log_start
	run_cmd nettest -c ${a} -r ${NSB_IP} -t1 -b
	log_test_addr ${a} $? 0 "TCP socket bind to local address"

	log_start
	run_cmd nettest -c ${a} -r ${NSB_IP} -d ${NSA_DEV} -t1 -b
	log_test_addr ${a} $? 0 "TCP socket bind to local address after device bind"

	# Sadly, the kernel allows binding a socket to a device and then
	# binding to an address not on the device. The only restriction
	# is that the address is valid in the L3 domain. So this test
	# passes when it really should not
	#a=${NSA_LO_IP}
	#log_start
	#show_hint "Should fail with 'Cannot assign requested address'"
	#run_cmd nettest -s -l ${a} -I ${NSA_DEV} -t1 -b
	#log_test_addr ${a} $? 1 "TCP socket bind to out of scope local address"
}

ipv4_addr_bind_vrf()
{
	#
	# raw socket
	#
	for a in ${NSA_IP} ${VRF_IP}
	do
		log_start
		show_hint "Socket not bound to VRF, but address is in VRF"
		run_cmd nettest -s -R -P icmp -l ${a} -b
		log_test_addr ${a} $? 1 "Raw socket bind to local address"

		log_start
		run_cmd nettest -s -R -P icmp -l ${a} -I ${NSA_DEV} -b
		log_test_addr ${a} $? 0 "Raw socket bind to local address after device bind"
		log_start
		run_cmd nettest -s -R -P icmp -l ${a} -I ${VRF} -b
		log_test_addr ${a} $? 0 "Raw socket bind to local address after VRF bind"
	done

	a=${NSA_LO_IP}
	log_start
	show_hint "Address on loopback is out of VRF scope"
	run_cmd nettest -s -R -P icmp -l ${a} -I ${VRF} -b
	log_test_addr ${a} $? 1 "Raw socket bind to out of scope address after VRF bind"

	#
	# tests for nonlocal bind
	#
	a=${NL_IP}
	log_start
	run_cmd nettest -s -R -f -l ${a} -I ${VRF} -b
	log_test_addr ${a} $? 0 "Raw socket bind to nonlocal address after VRF bind"

	log_start
	run_cmd nettest -s -f -l ${a} -I ${VRF} -b
	log_test_addr ${a} $? 0 "TCP socket bind to nonlocal address after VRF bind"

	log_start
	run_cmd nettest -s -D -P icmp -f -l ${a} -I ${VRF} -b
	log_test_addr ${a} $? 0 "ICMP socket bind to nonlocal address after VRF bind"

	#
	# check that ICMP sockets cannot bind to broadcast and multicast addresses
	#
	a=${BCAST_IP}
	log_start
	run_cmd nettest -s -D -P icmp -l ${a} -I ${VRF} -b
	log_test_addr ${a} $? 1 "ICMP socket bind to broadcast address after VRF bind"

	a=${MCAST_IP}
	log_start
	run_cmd nettest -s -D -P icmp -l ${a} -I ${VRF} -b
	log_test_addr ${a} $? 1 "ICMP socket bind to multicast address after VRF bind"

	#
	# tcp sockets
	#
	for a in ${NSA_IP} ${VRF_IP}
	do
		log_start
		run_cmd nettest -s -l ${a} -I ${VRF} -t1 -b
		log_test_addr ${a} $? 0 "TCP socket bind to local address"

		log_start
		run_cmd nettest -s -l ${a} -I ${NSA_DEV} -t1 -b
		log_test_addr ${a} $? 0 "TCP socket bind to local address after device bind"
	done

	a=${NSA_LO_IP}
	log_start
	show_hint "Address on loopback out of scope for VRF"
	run_cmd nettest -s -l ${a} -I ${VRF} -t1 -b
	log_test_addr ${a} $? 1 "TCP socket bind to invalid local address for VRF"

	log_start
	show_hint "Address on loopback out of scope for device in VRF"
	run_cmd nettest -s -l ${a} -I ${NSA_DEV} -t1 -b
	log_test_addr ${a} $? 1 "TCP socket bind to invalid local address for device bind"
}

ipv4_addr_bind()
{
	log_section "IPv4 address binds"

	log_subsection "No VRF"
	setup
	set_sysctl net.ipv4.ping_group_range='0 2147483647' 2>/dev/null
	ipv4_addr_bind_novrf

	log_subsection "With VRF"
	setup "yes"
	set_sysctl net.ipv4.ping_group_range='0 2147483647' 2>/dev/null
	ipv4_addr_bind_vrf
}

################################################################################
# IPv4 runtime tests

ipv4_rt()
{
	local desc="$1"
	local varg="$2"
	local with_vrf="yes"
	local a

	#
	# server tests
	#
	for a in ${NSA_IP} ${VRF_IP}
	do
		log_start
		run_cmd nettest ${varg} -s &
		sleep 1
		run_cmd_nsb nettest ${varg} -r ${a} &
		sleep 3
		run_cmd ip link del ${VRF}
		sleep 1
		log_test_addr ${a} 0 0 "${desc}, global server"

		setup ${with_vrf}
	done

	for a in ${NSA_IP} ${VRF_IP}
	do
		log_start
		run_cmd nettest ${varg} -s -I ${VRF} &
		sleep 1
		run_cmd_nsb nettest ${varg} -r ${a} &
		sleep 3
		run_cmd ip link del ${VRF}
		sleep 1
		log_test_addr ${a} 0 0 "${desc}, VRF server"

		setup ${with_vrf}
	done

	a=${NSA_IP}
	log_start
	run_cmd nettest ${varg} -s -I ${NSA_DEV} &
	sleep 1
	run_cmd_nsb nettest ${varg} -r ${a} &
	sleep 3
	run_cmd ip link del ${VRF}
	sleep 1
	log_test_addr ${a} 0 0 "${desc}, enslaved device server"

	setup ${with_vrf}

	#
	# client test
	#
	log_start
	run_cmd_nsb nettest ${varg} -s &
	sleep 1
	run_cmd nettest ${varg} -d ${VRF} -r ${NSB_IP} &
	sleep 3
	run_cmd ip link del ${VRF}
	sleep 1
	log_test_addr ${a} 0 0 "${desc}, VRF client"

	setup ${with_vrf}

	log_start
	run_cmd_nsb nettest ${varg} -s &
	sleep 1
	run_cmd nettest ${varg} -d ${NSA_DEV} -r ${NSB_IP} &
	sleep 3
	run_cmd ip link del ${VRF}
	sleep 1
	log_test_addr ${a} 0 0 "${desc}, enslaved device client"

	setup ${with_vrf}

	#
	# local address tests
	#
	for a in ${NSA_IP} ${VRF_IP}
	do
		log_start
		run_cmd nettest ${varg} -s &
		sleep 1
		run_cmd nettest ${varg} -d ${VRF} -r ${a} &
		sleep 3
		run_cmd ip link del ${VRF}
		sleep 1
		log_test_addr ${a} 0 0 "${desc}, global server, VRF client, local"

		setup ${with_vrf}
	done

	for a in ${NSA_IP} ${VRF_IP}
	do
		log_start
		run_cmd nettest ${varg} -I ${VRF} -s &
		sleep 1
		run_cmd nettest ${varg} -d ${VRF} -r ${a} &
		sleep 3
		run_cmd ip link del ${VRF}
		sleep 1
		log_test_addr ${a} 0 0 "${desc}, VRF server and client, local"

		setup ${with_vrf}
	done

	a=${NSA_IP}
	log_start

	run_cmd nettest ${varg} -s &
	sleep 1
	run_cmd nettest ${varg} -d ${NSA_DEV} -r ${a} &
	sleep 3
	run_cmd ip link del ${VRF}
	sleep 1
	log_test_addr ${a} 0 0 "${desc}, global server, enslaved device client, local"

	setup ${with_vrf}

	log_start
	run_cmd nettest ${varg} -I ${VRF} -s &
	sleep 1
	run_cmd nettest ${varg} -d ${NSA_DEV} -r ${a} &
	sleep 3
	run_cmd ip link del ${VRF}
	sleep 1
	log_test_addr ${a} 0 0 "${desc}, VRF server, enslaved device client, local"

	setup ${with_vrf}

	log_start
	run_cmd nettest ${varg} -I ${NSA_DEV} -s &
	sleep 1
	run_cmd nettest ${varg} -d ${NSA_DEV} -r ${a} &
	sleep 3
	run_cmd ip link del ${VRF}
	sleep 1
	log_test_addr ${a} 0 0 "${desc}, enslaved device server and client, local"
}

ipv4_ping_rt()
{
	local with_vrf="yes"
	local a

	for a in ${NSA_IP} ${VRF_IP}
	do
		log_start
		run_cmd_nsb ping -f ${a} &
		sleep 3
		run_cmd ip link del ${VRF}
		sleep 1
		log_test_addr ${a} 0 0 "Device delete with active traffic - ping in"

		setup ${with_vrf}
	done

	a=${NSB_IP}
	log_start
	run_cmd ping -f -I ${VRF} ${a} &
	sleep 3
	run_cmd ip link del ${VRF}
	sleep 1
	log_test_addr ${a} 0 0 "Device delete with active traffic - ping out"
}

ipv4_runtime()
{
	log_section "Run time tests - ipv4"

	setup "yes"
	ipv4_ping_rt

	setup "yes"
	ipv4_rt "TCP active socket"  "-n -1"

	setup "yes"
	ipv4_rt "TCP passive socket" "-i"
}

################################################################################
# IPv6

ipv6_ping_novrf()
{
	local a

	# should not have an impact, but make a known state
	set_sysctl net.ipv4.raw_l3mdev_accept=0 2>/dev/null

	#
	# out
	#
	for a in ${NSB_IP6} ${NSB_LO_IP6} ${NSB_LINKIP6}%${NSA_DEV} ${MCAST}%${NSA_DEV}
	do
		log_start
		run_cmd ${ping6} -c1 -w1 ${a}
		log_test_addr ${a} $? 0 "ping out"
	done

	for a in ${NSB_IP6} ${NSB_LO_IP6}
	do
		log_start
		run_cmd ${ping6} -c1 -w1 -I ${NSA_DEV} ${a}
		log_test_addr ${a} $? 0 "ping out, device bind"

		log_start
		run_cmd ${ping6} -c1 -w1 -I ${NSA_LO_IP6} ${a}
		log_test_addr ${a} $? 0 "ping out, loopback address bind"
	done

	#
	# in
	#
	for a in ${NSA_IP6} ${NSA_LO_IP6} ${NSA_LINKIP6}%${NSB_DEV} ${MCAST}%${NSB_DEV}
	do
		log_start
		run_cmd_nsb ${ping6} -c1 -w1 ${a}
		log_test_addr ${a} $? 0 "ping in"
	done

	#
	# local traffic, local address
	#
	for a in ${NSA_IP6} ${NSA_LO_IP6} ::1 ${NSA_LINKIP6}%${NSA_DEV} ${MCAST}%${NSA_DEV}
	do
		log_start
		run_cmd ${ping6} -c1 -w1 ${a}
		log_test_addr ${a} $? 0 "ping local, no bind"
	done

	for a in ${NSA_IP6} ${NSA_LINKIP6}%${NSA_DEV} ${MCAST}%${NSA_DEV}
	do
		log_start
		run_cmd ${ping6} -c1 -w1 -I ${NSA_DEV} ${a}
		log_test_addr ${a} $? 0 "ping local, device bind"
	done

	for a in ${NSA_LO_IP6} ::1
	do
		log_start
		show_hint "Fails since address on loopback is out of device scope"
		run_cmd ${ping6} -c1 -w1 -I ${NSA_DEV} ${a}
		log_test_addr ${a} $? 2 "ping local, device bind"
	done

	#
	# ip rule blocks address
	#
	log_start
	setup_cmd ip -6 rule add pref 32765 from all lookup local
	setup_cmd ip -6 rule del pref 0 from all lookup local
	setup_cmd ip -6 rule add pref 50 to ${NSB_LO_IP6} prohibit
	setup_cmd ip -6 rule add pref 51 from ${NSB_IP6} prohibit

	a=${NSB_LO_IP6}
	run_cmd ${ping6} -c1 -w1 ${a}
	log_test_addr ${a} $? 2 "ping out, blocked by rule"

	log_start
	run_cmd ${ping6} -c1 -w1 -I ${NSA_DEV} ${a}
	log_test_addr ${a} $? 2 "ping out, device bind, blocked by rule"

	a=${NSA_LO_IP6}
	log_start
	show_hint "Response lost due to ip rule"
	run_cmd_nsb ${ping6} -c1 -w1 ${a}
	log_test_addr ${a} $? 1 "ping in, blocked by rule"

	setup_cmd ip -6 rule add pref 0 from all lookup local
	setup_cmd ip -6 rule del pref 32765 from all lookup local
	setup_cmd ip -6 rule del pref 50 to ${NSB_LO_IP6} prohibit
	setup_cmd ip -6 rule del pref 51 from ${NSB_IP6} prohibit

	#
	# route blocks reachability to remote address
	#
	log_start
	setup_cmd ip -6 route del ${NSB_LO_IP6}
	setup_cmd ip -6 route add unreachable ${NSB_LO_IP6} metric 10
	setup_cmd ip -6 route add unreachable ${NSB_IP6} metric 10

	a=${NSB_LO_IP6}
	run_cmd ${ping6} -c1 -w1 ${a}
	log_test_addr ${a} $? 2 "ping out, blocked by route"

	log_start
	run_cmd ${ping6} -c1 -w1 -I ${NSA_DEV} ${a}
	log_test_addr ${a} $? 2 "ping out, device bind, blocked by route"

	a=${NSA_LO_IP6}
	log_start
	show_hint "Response lost due to ip route"
	run_cmd_nsb ${ping6} -c1 -w1 ${a}
	log_test_addr ${a} $? 1 "ping in, blocked by route"


	#
	# remove 'remote' routes; fallback to default
	#
	log_start
	setup_cmd ip -6 ro del unreachable ${NSB_LO_IP6}
	setup_cmd ip -6 ro del unreachable ${NSB_IP6}

	a=${NSB_LO_IP6}
	run_cmd ${ping6} -c1 -w1 ${a}
	log_test_addr ${a} $? 2 "ping out, unreachable route"

	log_start
	run_cmd ${ping6} -c1 -w1 -I ${NSA_DEV} ${a}
	log_test_addr ${a} $? 2 "ping out, device bind, unreachable route"
}

ipv6_ping_vrf()
{
	local a

	# should default on; does not exist on older kernels
	set_sysctl net.ipv4.raw_l3mdev_accept=1 2>/dev/null

	#
	# out
	#
	for a in ${NSB_IP6} ${NSB_LO_IP6}
	do
		log_start
		run_cmd ${ping6} -c1 -w1 -I ${VRF} ${a}
		log_test_addr ${a} $? 0 "ping out, VRF bind"
	done

	for a in ${NSB_LINKIP6}%${VRF} ${MCAST}%${VRF}
	do
		log_start
		show_hint "Fails since VRF device does not support linklocal or multicast"
		run_cmd ${ping6} -c1 -w1 ${a}
		log_test_addr ${a} $? 1 "ping out, VRF bind"
	done

	for a in ${NSB_IP6} ${NSB_LO_IP6} ${NSB_LINKIP6}%${NSA_DEV} ${MCAST}%${NSA_DEV}
	do
		log_start
		run_cmd ${ping6} -c1 -w1 -I ${NSA_DEV} ${a}
		log_test_addr ${a} $? 0 "ping out, device bind"
	done

	for a in ${NSB_IP6} ${NSB_LO_IP6} ${NSB_LINKIP6}%${NSA_DEV}
	do
		log_start
		run_cmd ip vrf exec ${VRF} ${ping6} -c1 -w1 -I ${VRF_IP6} ${a}
		log_test_addr ${a} $? 0 "ping out, vrf device+address bind"
	done

	#
	# in
	#
	for a in ${NSA_IP6} ${VRF_IP6} ${NSA_LINKIP6}%${NSB_DEV} ${MCAST}%${NSB_DEV}
	do
		log_start
		run_cmd_nsb ${ping6} -c1 -w1 ${a}
		log_test_addr ${a} $? 0 "ping in"
	done

	a=${NSA_LO_IP6}
	log_start
	show_hint "Fails since loopback address is out of VRF scope"
	run_cmd_nsb ${ping6} -c1 -w1 ${a}
	log_test_addr ${a} $? 1 "ping in"

	#
	# local traffic, local address
	#
	for a in ${NSA_IP6} ${VRF_IP6} ::1
	do
		log_start
		show_hint "Source address should be ${a}"
		run_cmd ${ping6} -c1 -w1 -I ${VRF} ${a}
		log_test_addr ${a} $? 0 "ping local, VRF bind"
	done

	for a in ${NSA_IP6} ${NSA_LINKIP6}%${NSA_DEV} ${MCAST}%${NSA_DEV}
	do
		log_start
		run_cmd ${ping6} -c1 -w1 -I ${NSA_DEV} ${a}
		log_test_addr ${a} $? 0 "ping local, device bind"
	done

	# LLA to GUA - remove ipv6 global addresses from ns-B
	setup_cmd_nsb ip -6 addr del ${NSB_IP6}/64 dev ${NSB_DEV}
	setup_cmd_nsb ip -6 addr del ${NSB_LO_IP6}/128 dev lo
	setup_cmd_nsb ip -6 ro add ${NSA_IP6}/128 via ${NSA_LINKIP6} dev ${NSB_DEV}

	for a in ${NSA_IP6} ${VRF_IP6}
	do
		log_start
		run_cmd_nsb ${ping6} -c1 -w1 ${NSA_IP6}
		log_test_addr ${a} $? 0 "ping in, LLA to GUA"
	done

	setup_cmd_nsb ip -6 ro del ${NSA_IP6}/128 via ${NSA_LINKIP6} dev ${NSB_DEV}
	setup_cmd_nsb ip -6 addr add ${NSB_IP6}/64 dev ${NSB_DEV}
	setup_cmd_nsb ip -6 addr add ${NSB_LO_IP6}/128 dev lo

	#
	# ip rule blocks address
	#
	log_start
	setup_cmd ip -6 rule add pref 50 to ${NSB_LO_IP6} prohibit
	setup_cmd ip -6 rule add pref 51 from ${NSB_IP6} prohibit

	a=${NSB_LO_IP6}
	run_cmd ${ping6} -c1 -w1 ${a}
	log_test_addr ${a} $? 2 "ping out, blocked by rule"

	log_start
	run_cmd ${ping6} -c1 -w1 -I ${NSA_DEV} ${a}
	log_test_addr ${a} $? 2 "ping out, device bind, blocked by rule"

	a=${NSA_LO_IP6}
	log_start
	show_hint "Response lost due to ip rule"
	run_cmd_nsb ${ping6} -c1 -w1 ${a}
	log_test_addr ${a} $? 1 "ping in, blocked by rule"

	log_start
	setup_cmd ip -6 rule del pref 50 to ${NSB_LO_IP6} prohibit
	setup_cmd ip -6 rule del pref 51 from ${NSB_IP6} prohibit

	#
	# remove 'remote' routes; fallback to default
	#
	log_start
	setup_cmd ip -6 ro del ${NSB_LO_IP6} vrf ${VRF}

	a=${NSB_LO_IP6}
	run_cmd ${ping6} -c1 -w1 ${a}
	log_test_addr ${a} $? 2 "ping out, unreachable route"

	log_start
	run_cmd ${ping6} -c1 -w1 -I ${NSA_DEV} ${a}
	log_test_addr ${a} $? 2 "ping out, device bind, unreachable route"

	ip -netns ${NSB} -6 ro del ${NSA_LO_IP6}
	a=${NSA_LO_IP6}
	log_start
	run_cmd_nsb ${ping6} -c1 -w1 ${a}
	log_test_addr ${a} $? 2 "ping in, unreachable route"
}

ipv6_ping()
{
	log_section "IPv6 ping"

	log_subsection "No VRF"
	setup
	ipv6_ping_novrf
	setup
	set_sysctl net.ipv4.ping_group_range='0 2147483647' 2>/dev/null
	ipv6_ping_novrf

	log_subsection "With VRF"
	setup "yes"
	ipv6_ping_vrf
	setup "yes"
	set_sysctl net.ipv4.ping_group_range='0 2147483647' 2>/dev/null
	ipv6_ping_vrf
}

################################################################################
# IPv6 TCP

#
# MD5 tests without VRF
#
ipv6_tcp_md5_novrf()
{
	#
	# single address
	#

	# basic use case
	log_start
	run_cmd nettest -6 -s -M ${MD5_PW} -m ${NSB_IP6} &
	sleep 1
	run_cmd_nsb nettest -6 -r ${NSA_IP6} -X ${MD5_PW}
	log_test $? 0 "MD5: Single address config"

	# client sends MD5, server not configured
	log_start
	show_hint "Should timeout due to MD5 mismatch"
	run_cmd nettest -6 -s &
	sleep 1
	run_cmd_nsb nettest -6 -r ${NSA_IP6} -X ${MD5_PW}
	log_test $? 2 "MD5: Server no config, client uses password"

	# wrong password
	log_start
	show_hint "Should timeout since client uses wrong password"
	run_cmd nettest -6 -s -M ${MD5_PW} -m ${NSB_IP6} &
	sleep 1
	run_cmd_nsb nettest -6 -r ${NSA_IP6} -X ${MD5_WRONG_PW}
	log_test $? 2 "MD5: Client uses wrong password"

	# client from different address
	log_start
	show_hint "Should timeout due to MD5 mismatch"
	run_cmd nettest -6 -s -M ${MD5_PW} -m ${NSB_LO_IP6} &
	sleep 1
	run_cmd_nsb nettest -6 -r ${NSA_IP6} -X ${MD5_PW}
	log_test $? 2 "MD5: Client address does not match address configured with password"

	#
	# MD5 extension - prefix length
	#

	# client in prefix
	log_start
	run_cmd nettest -6 -s -M ${MD5_PW} -m ${NS_NET6} &
	sleep 1
	run_cmd_nsb nettest -6 -r ${NSA_IP6} -X ${MD5_PW}
	log_test $? 0 "MD5: Prefix config"

	# client in prefix, wrong password
	log_start
	show_hint "Should timeout since client uses wrong password"
	run_cmd nettest -6 -s -M ${MD5_PW} -m ${NS_NET6} &
	sleep 1
	run_cmd_nsb nettest -6 -r ${NSA_IP6} -X ${MD5_WRONG_PW}
	log_test $? 2 "MD5: Prefix config, client uses wrong password"

	# client outside of prefix
	log_start
	show_hint "Should timeout due to MD5 mismatch"
	run_cmd nettest -6 -s -M ${MD5_PW} -m ${NS_NET6} &
	sleep 1
	run_cmd_nsb nettest -6 -c ${NSB_LO_IP6} -r ${NSA_IP6} -X ${MD5_PW}
	log_test $? 2 "MD5: Prefix config, client address not in configured prefix"
}

#
# MD5 tests with VRF
#
ipv6_tcp_md5()
{
	#
	# single address
	#

	# basic use case
	log_start
	run_cmd nettest -6 -s -I ${VRF} -M ${MD5_PW} -m ${NSB_IP6} &
	sleep 1
	run_cmd_nsb nettest -6 -r ${NSA_IP6} -X ${MD5_PW}
	log_test $? 0 "MD5: VRF: Single address config"

	# client sends MD5, server not configured
	log_start
	show_hint "Should timeout since server does not have MD5 auth"
	run_cmd nettest -6 -s -I ${VRF} &
	sleep 1
	run_cmd_nsb nettest -6 -r ${NSA_IP6} -X ${MD5_PW}
	log_test $? 2 "MD5: VRF: Server no config, client uses password"

	# wrong password
	log_start
	show_hint "Should timeout since client uses wrong password"
	run_cmd nettest -6 -s -I ${VRF} -M ${MD5_PW} -m ${NSB_IP6} &
	sleep 1
	run_cmd_nsb nettest -6 -r ${NSA_IP6} -X ${MD5_WRONG_PW}
	log_test $? 2 "MD5: VRF: Client uses wrong password"

	# client from different address
	log_start
	show_hint "Should timeout since server config differs from client"
	run_cmd nettest -6 -s -I ${VRF} -M ${MD5_PW} -m ${NSB_LO_IP6} &
	sleep 1
	run_cmd_nsb nettest -6 -r ${NSA_IP6} -X ${MD5_PW}
	log_test $? 2 "MD5: VRF: Client address does not match address configured with password"

	#
	# MD5 extension - prefix length
	#

	# client in prefix
	log_start
	run_cmd nettest -6 -s -I ${VRF} -M ${MD5_PW} -m ${NS_NET6} &
	sleep 1
	run_cmd_nsb nettest -6 -r ${NSA_IP6} -X ${MD5_PW}
	log_test $? 0 "MD5: VRF: Prefix config"

	# client in prefix, wrong password
	log_start
	show_hint "Should timeout since client uses wrong password"
	run_cmd nettest -6 -s -I ${VRF} -M ${MD5_PW} -m ${NS_NET6} &
	sleep 1
	run_cmd_nsb nettest -6 -r ${NSA_IP6} -X ${MD5_WRONG_PW}
	log_test $? 2 "MD5: VRF: Prefix config, client uses wrong password"

	# client outside of prefix
	log_start
	show_hint "Should timeout since client address is outside of prefix"
	run_cmd nettest -6 -s -I ${VRF} -M ${MD5_PW} -m ${NS_NET6} &
	sleep 1
	run_cmd_nsb nettest -6 -c ${NSB_LO_IP6} -r ${NSA_IP6} -X ${MD5_PW}
	log_test $? 2 "MD5: VRF: Prefix config, client address not in configured prefix"

	#
	# duplicate config between default VRF and a VRF
	#

	log_start
	run_cmd nettest -6 -s -I ${VRF} -M ${MD5_PW} -m ${NSB_IP6} &
	run_cmd nettest -6 -s -M ${MD5_WRONG_PW} -m ${NSB_IP6} &
	sleep 1
	run_cmd_nsb nettest -6 -r ${NSA_IP6} -X ${MD5_PW}
	log_test $? 0 "MD5: VRF: Single address config in default VRF and VRF, conn in VRF"

	log_start
	run_cmd nettest -6 -s -I ${VRF} -M ${MD5_PW} -m ${NSB_IP6} &
	run_cmd nettest -6 -s -M ${MD5_WRONG_PW} -m ${NSB_IP6} &
	sleep 1
	run_cmd_nsc nettest -6 -r ${NSA_IP6} -X ${MD5_WRONG_PW}
	log_test $? 0 "MD5: VRF: Single address config in default VRF and VRF, conn in default VRF"

	log_start
	show_hint "Should timeout since client in default VRF uses VRF password"
	run_cmd nettest -6 -s -I ${VRF} -M ${MD5_PW} -m ${NSB_IP6} &
	run_cmd nettest -6 -s -M ${MD5_WRONG_PW} -m ${NSB_IP6} &
	sleep 1
	run_cmd_nsc nettest -6 -r ${NSA_IP6} -X ${MD5_PW}
	log_test $? 2 "MD5: VRF: Single address config in default VRF and VRF, conn in default VRF with VRF pw"

	log_start
	show_hint "Should timeout since client in VRF uses default VRF password"
	run_cmd nettest -6 -s -I ${VRF} -M ${MD5_PW} -m ${NSB_IP6} &
	run_cmd nettest -6 -s -M ${MD5_WRONG_PW} -m ${NSB_IP6} &
	sleep 1
	run_cmd_nsb nettest -6 -r ${NSA_IP6} -X ${MD5_WRONG_PW}
	log_test $? 2 "MD5: VRF: Single address config in default VRF and VRF, conn in VRF with default VRF pw"

	log_start
	run_cmd nettest -6 -s -I ${VRF} -M ${MD5_PW} -m ${NS_NET6} &
	run_cmd nettest -6 -s -M ${MD5_WRONG_PW} -m ${NS_NET6} &
	sleep 1
	run_cmd_nsb nettest -6 -r ${NSA_IP6} -X ${MD5_PW}
	log_test $? 0 "MD5: VRF: Prefix config in default VRF and VRF, conn in VRF"

	log_start
	run_cmd nettest -6 -s -I ${VRF} -M ${MD5_PW} -m ${NS_NET6} &
	run_cmd nettest -6 -s -M ${MD5_WRONG_PW} -m ${NS_NET6} &
	sleep 1
	run_cmd_nsc nettest -6 -r ${NSA_IP6} -X ${MD5_WRONG_PW}
	log_test $? 0 "MD5: VRF: Prefix config in default VRF and VRF, conn in default VRF"

	log_start
	show_hint "Should timeout since client in default VRF uses VRF password"
	run_cmd nettest -6 -s -I ${VRF} -M ${MD5_PW} -m ${NS_NET6} &
	run_cmd nettest -6 -s -M ${MD5_WRONG_PW} -m ${NS_NET6} &
	sleep 1
	run_cmd_nsc nettest -6 -r ${NSA_IP6} -X ${MD5_PW}
	log_test $? 2 "MD5: VRF: Prefix config in default VRF and VRF, conn in default VRF with VRF pw"

	log_start
	show_hint "Should timeout since client in VRF uses default VRF password"
	run_cmd nettest -6 -s -I ${VRF} -M ${MD5_PW} -m ${NS_NET6} &
	run_cmd nettest -6 -s -M ${MD5_WRONG_PW} -m ${NS_NET6} &
	sleep 1
	run_cmd_nsb nettest -6 -r ${NSA_IP6} -X ${MD5_WRONG_PW}
	log_test $? 2 "MD5: VRF: Prefix config in default VRF and VRF, conn in VRF with default VRF pw"

	#
	# negative tests
	#
	log_start
	run_cmd nettest -6 -s -I ${NSA_DEV} -M ${MD5_PW} -m ${NSB_IP6}
	log_test $? 1 "MD5: VRF: Device must be a VRF - single address"

	log_start
	run_cmd nettest -6 -s -I ${NSA_DEV} -M ${MD5_PW} -m ${NS_NET6}
	log_test $? 1 "MD5: VRF: Device must be a VRF - prefix"

}

ipv6_tcp_novrf()
{
	local a

	#
	# server tests
	#
	for a in ${NSA_IP6} ${NSA_LO_IP6} ${NSA_LINKIP6}%${NSB_DEV}
	do
		log_start
		run_cmd nettest -6 -s &
		sleep 1
		run_cmd_nsb nettest -6 -r ${a}
		log_test_addr ${a} $? 0 "Global server"
	done

	# verify TCP reset received
	for a in ${NSA_IP6} ${NSA_LO_IP6} ${NSA_LINKIP6}%${NSB_DEV}
	do
		log_start
		show_hint "Should fail 'Connection refused'"
		run_cmd_nsb nettest -6 -r ${a}
		log_test_addr ${a} $? 1 "No server"
	done

	#
	# client
	#
	for a in ${NSB_IP6} ${NSB_LO_IP6} ${NSB_LINKIP6}%${NSA_DEV}
	do
		log_start
		run_cmd_nsb nettest -6 -s &
		sleep 1
		run_cmd nettest -6 -r ${a}
		log_test_addr ${a} $? 0 "Client"
	done

	for a in ${NSB_IP6} ${NSB_LO_IP6} ${NSB_LINKIP6}%${NSA_DEV}
	do
		log_start
		run_cmd_nsb nettest -6 -s &
		sleep 1
		run_cmd nettest -6 -r ${a} -d ${NSA_DEV}
		log_test_addr ${a} $? 0 "Client, device bind"
	done

	for a in ${NSB_IP6} ${NSB_LO_IP6} ${NSB_LINKIP6}%${NSA_DEV}
	do
		log_start
		show_hint "Should fail 'Connection refused'"
		run_cmd nettest -6 -r ${a} -d ${NSA_DEV}
		log_test_addr ${a} $? 1 "No server, device client"
	done

	#
	# local address tests
	#
	for a in ${NSA_IP6} ${NSA_LO_IP6} ::1
	do
		log_start
		run_cmd nettest -6 -s &
		sleep 1
		run_cmd nettest -6 -r ${a}
		log_test_addr ${a} $? 0 "Global server, local connection"
	done

	a=${NSA_IP6}
	log_start
	run_cmd nettest -6 -s -I ${NSA_DEV} -3 ${NSA_DEV} &
	sleep 1
	run_cmd nettest -6 -r ${a} -0 ${a}
	log_test_addr ${a} $? 0 "Device server, unbound client, local connection"

	for a in ${NSA_LO_IP6} ::1
	do
		log_start
		show_hint "Should fail 'Connection refused' since addresses on loopback are out of device scope"
		run_cmd nettest -6 -s -I ${NSA_DEV} &
		sleep 1
		run_cmd nettest -6 -r ${a}
		log_test_addr ${a} $? 1 "Device server, unbound client, local connection"
	done

	a=${NSA_IP6}
	log_start
	run_cmd nettest -6 -s &
	sleep 1
	run_cmd nettest -6 -r ${a} -d ${NSA_DEV} -0 ${a}
	log_test_addr ${a} $? 0 "Global server, device client, local connection"

	for a in ${NSA_LO_IP6} ::1
	do
		log_start
		show_hint "Should fail 'Connection refused' since addresses on loopback are out of device scope"
		run_cmd nettest -6 -s &
		sleep 1
		run_cmd nettest -6 -r ${a} -d ${NSA_DEV}
		log_test_addr ${a} $? 1 "Global server, device client, local connection"
	done

	for a in ${NSA_IP6} ${NSA_LINKIP6}
	do
		log_start
		run_cmd nettest -6 -s -I ${NSA_DEV} -3 ${NSA_DEV} &
		sleep 1
		run_cmd nettest -6  -d ${NSA_DEV} -r ${a}
		log_test_addr ${a} $? 0 "Device server, device client, local conn"
	done

	for a in ${NSA_IP6} ${NSA_LINKIP6}
	do
		log_start
		show_hint "Should fail 'Connection refused'"
		run_cmd nettest -6 -d ${NSA_DEV} -r ${a}
		log_test_addr ${a} $? 1 "No server, device client, local conn"
	done

	[ "$fips_enabled" = "1" ] || ipv6_tcp_md5_novrf
}

ipv6_tcp_vrf()
{
	local a

	# disable global server
	log_subsection "Global server disabled"

	set_sysctl net.ipv4.tcp_l3mdev_accept=0

	#
	# server tests
	#
	for a in ${NSA_IP6} ${VRF_IP6} ${NSA_LINKIP6}%${NSB_DEV}
	do
		log_start
		show_hint "Should fail 'Connection refused' since global server with VRF is disabled"
		run_cmd nettest -6 -s &
		sleep 1
		run_cmd_nsb nettest -6 -r ${a}
		log_test_addr ${a} $? 1 "Global server"
	done

	for a in ${NSA_IP6} ${VRF_IP6}
	do
		log_start
		run_cmd nettest -6 -s -I ${VRF} -3 ${VRF} &
		sleep 1
		run_cmd_nsb nettest -6 -r ${a}
		log_test_addr ${a} $? 0 "VRF server"
	done

	# link local is always bound to ingress device
	a=${NSA_LINKIP6}%${NSB_DEV}
	log_start
	run_cmd nettest -6 -s -I ${VRF} -3 ${NSA_DEV} &
	sleep 1
	run_cmd_nsb nettest -6 -r ${a}
	log_test_addr ${a} $? 0 "VRF server"

	for a in ${NSA_IP6} ${VRF_IP6} ${NSA_LINKIP6}%${NSB_DEV}
	do
		log_start
		run_cmd nettest -6 -s -I ${NSA_DEV} -3 ${NSA_DEV} &
		sleep 1
		run_cmd_nsb nettest -6 -r ${a}
		log_test_addr ${a} $? 0 "Device server"
	done

	# verify TCP reset received
	for a in ${NSA_IP6} ${VRF_IP6} ${NSA_LINKIP6}%${NSB_DEV}
	do
		log_start
		show_hint "Should fail 'Connection refused'"
		run_cmd_nsb nettest -6 -r ${a}
		log_test_addr ${a} $? 1 "No server"
	done

	# local address tests
	a=${NSA_IP6}
	log_start
	show_hint "Should fail 'Connection refused' since global server with VRF is disabled"
	run_cmd nettest -6 -s &
	sleep 1
	run_cmd nettest -6 -r ${a} -d ${NSA_DEV}
	log_test_addr ${a} $? 1 "Global server, local connection"

	# run MD5 tests
	if [ "$fips_enabled" = "0" ]; then
		setup_vrf_dup
		ipv6_tcp_md5
		cleanup_vrf_dup
	fi

	#
	# enable VRF global server
	#
	log_subsection "VRF Global server enabled"
	set_sysctl net.ipv4.tcp_l3mdev_accept=1

	for a in ${NSA_IP6} ${VRF_IP6}
	do
		log_start
		run_cmd nettest -6 -s -3 ${VRF} &
		sleep 1
		run_cmd_nsb nettest -6 -r ${a}
		log_test_addr ${a} $? 0 "Global server"
	done

	for a in ${NSA_IP6} ${VRF_IP6}
	do
		log_start
		run_cmd nettest -6 -s -I ${VRF} -3 ${VRF} &
		sleep 1
		run_cmd_nsb nettest -6 -r ${a}
		log_test_addr ${a} $? 0 "VRF server"
	done

	# For LLA, child socket is bound to device
	a=${NSA_LINKIP6}%${NSB_DEV}
	log_start
	run_cmd nettest -6 -s -3 ${NSA_DEV} &
	sleep 1
	run_cmd_nsb nettest -6 -r ${a}
	log_test_addr ${a} $? 0 "Global server"

	log_start
	run_cmd nettest -6 -s -I ${VRF} -3 ${NSA_DEV} &
	sleep 1
	run_cmd_nsb nettest -6 -r ${a}
	log_test_addr ${a} $? 0 "VRF server"

	for a in ${NSA_IP6} ${NSA_LINKIP6}%${NSB_DEV}
	do
		log_start
		run_cmd nettest -6 -s -I ${NSA_DEV} -3 ${NSA_DEV} &
		sleep 1
		run_cmd_nsb nettest -6 -r ${a}
		log_test_addr ${a} $? 0 "Device server"
	done

	# verify TCP reset received
	for a in ${NSA_IP6} ${VRF_IP6} ${NSA_LINKIP6}%${NSB_DEV}
	do
		log_start
		show_hint "Should fail 'Connection refused'"
		run_cmd_nsb nettest -6 -r ${a}
		log_test_addr ${a} $? 1 "No server"
	done

	# local address tests
	for a in ${NSA_IP6} ${VRF_IP6}
	do
		log_start
		show_hint "Fails 'Connection refused' since client is not in VRF"
		run_cmd nettest -6 -s -I ${VRF} &
		sleep 1
		run_cmd nettest -6 -r ${a}
		log_test_addr ${a} $? 1 "Global server, local connection"
	done


	#
	# client
	#
	for a in ${NSB_IP6} ${NSB_LO_IP6}
	do
		log_start
		run_cmd_nsb nettest -6 -s &
		sleep 1
		run_cmd nettest -6 -r ${a} -d ${VRF}
		log_test_addr ${a} $? 0 "Client, VRF bind"
	done

	a=${NSB_LINKIP6}
	log_start
	show_hint "Fails since VRF device does not allow linklocal addresses"
	run_cmd_nsb nettest -6 -s &
	sleep 1
	run_cmd nettest -6 -r ${a} -d ${VRF}
	log_test_addr ${a} $? 1 "Client, VRF bind"

	for a in ${NSB_IP6} ${NSB_LO_IP6} ${NSB_LINKIP6}
	do
		log_start
		run_cmd_nsb nettest -6 -s &
		sleep 1
		run_cmd nettest -6 -r ${a} -d ${NSA_DEV}
		log_test_addr ${a} $? 0 "Client, device bind"
	done

	for a in ${NSB_IP6} ${NSB_LO_IP6}
	do
		log_start
		show_hint "Should fail 'Connection refused'"
		run_cmd nettest -6 -r ${a} -d ${VRF}
		log_test_addr ${a} $? 1 "No server, VRF client"
	done

	for a in ${NSB_IP6} ${NSB_LO_IP6} ${NSB_LINKIP6}
	do
		log_start
		show_hint "Should fail 'Connection refused'"
		run_cmd nettest -6 -r ${a} -d ${NSA_DEV}
		log_test_addr ${a} $? 1 "No server, device client"
	done

	for a in ${NSA_IP6} ${VRF_IP6} ::1
	do
		log_start
		run_cmd nettest -6 -s -I ${VRF} -3 ${VRF} &
		sleep 1
		run_cmd nettest -6 -r ${a} -d ${VRF} -0 ${a}
		log_test_addr ${a} $? 0 "VRF server, VRF client, local connection"
	done

	a=${NSA_IP6}
	log_start
	run_cmd nettest -6 -s -I ${VRF} -3 ${VRF} &
	sleep 1
	run_cmd nettest -6 -r ${a} -d ${NSA_DEV} -0 ${a}
	log_test_addr ${a} $? 0 "VRF server, device client, local connection"

	a=${NSA_IP6}
	log_start
	show_hint "Should fail since unbound client is out of VRF scope"
	run_cmd nettest -6 -s -I ${VRF} &
	sleep 1
	run_cmd nettest -6 -r ${a}
	log_test_addr ${a} $? 1 "VRF server, unbound client, local connection"

	log_start
	run_cmd nettest -6 -s -I ${NSA_DEV} -3 ${NSA_DEV} &
	sleep 1
	run_cmd nettest -6 -r ${a} -d ${VRF} -0 ${a}
	log_test_addr ${a} $? 0 "Device server, VRF client, local connection"

	for a in ${NSA_IP6} ${NSA_LINKIP6}
	do
		log_start
		run_cmd nettest -6 -s -I ${NSA_DEV} -3 ${NSA_DEV} &
		sleep 1
		run_cmd nettest -6 -r ${a} -d ${NSA_DEV} -0 ${a}
		log_test_addr ${a} $? 0 "Device server, device client, local connection"
	done
}

ipv6_tcp()
{
	log_section "IPv6/TCP"
	log_subsection "No VRF"
	setup

	# tcp_l3mdev_accept should have no affect without VRF;
	# run tests with it enabled and disabled to verify
	log_subsection "tcp_l3mdev_accept disabled"
	set_sysctl net.ipv4.tcp_l3mdev_accept=0
	ipv6_tcp_novrf
	log_subsection "tcp_l3mdev_accept enabled"
	set_sysctl net.ipv4.tcp_l3mdev_accept=1
	ipv6_tcp_novrf

	log_subsection "With VRF"
	setup "yes"
	ipv6_tcp_vrf
}

################################################################################
# IPv6 UDP

ipv6_udp_novrf()
{
	local a

	#
	# server tests
	#
	for a in ${NSA_IP6} ${NSA_LINKIP6}%${NSB_DEV}
	do
		log_start
		run_cmd nettest -6 -D -s -3 ${NSA_DEV} &
		sleep 1
		run_cmd_nsb nettest -6 -D -r ${a}
		log_test_addr ${a} $? 0 "Global server"

		log_start
		run_cmd nettest -6 -D -I ${NSA_DEV} -s -3 ${NSA_DEV} &
		sleep 1
		run_cmd_nsb nettest -6 -D -r ${a}
		log_test_addr ${a} $? 0 "Device server"
	done

	a=${NSA_LO_IP6}
	log_start
	run_cmd nettest -6 -D -s -3 ${NSA_DEV} &
	sleep 1
	run_cmd_nsb nettest -6 -D -r ${a}
	log_test_addr ${a} $? 0 "Global server"

	# should fail since loopback address is out of scope for a device
	# bound server, but it does not - hence this is more documenting
	# behavior.
	#log_start
	#show_hint "Should fail since loopback address is out of scope"
	#run_cmd nettest -6 -D -I ${NSA_DEV} -s -3 ${NSA_DEV} &
	#sleep 1
	#run_cmd_nsb nettest -6 -D -r ${a}
	#log_test_addr ${a} $? 1 "Device server"

	# negative test - should fail
	for a in ${NSA_IP6} ${NSA_LO_IP6} ${NSA_LINKIP6}%${NSB_DEV}
	do
		log_start
		show_hint "Should fail 'Connection refused' since there is no server"
		run_cmd_nsb nettest -6 -D -r ${a}
		log_test_addr ${a} $? 1 "No server"
	done

	#
	# client
	#
	for a in ${NSB_IP6} ${NSB_LO_IP6} ${NSB_LINKIP6}%${NSA_DEV}
	do
		log_start
		run_cmd_nsb nettest -6 -D -s &
		sleep 1
		run_cmd nettest -6 -D -r ${a} -0 ${NSA_IP6}
		log_test_addr ${a} $? 0 "Client"

		log_start
		run_cmd_nsb nettest -6 -D -s &
		sleep 1
		run_cmd nettest -6 -D -r ${a} -d ${NSA_DEV} -0 ${NSA_IP6}
		log_test_addr ${a} $? 0 "Client, device bind"

		log_start
		run_cmd_nsb nettest -6 -D -s &
		sleep 1
		run_cmd nettest -6 -D -r ${a} -d ${NSA_DEV} -C -0 ${NSA_IP6}
		log_test_addr ${a} $? 0 "Client, device send via cmsg"

		log_start
		run_cmd_nsb nettest -6 -D -s &
		sleep 1
		run_cmd nettest -6 -D -r ${a} -d ${NSA_DEV} -S -0 ${NSA_IP6}
		log_test_addr ${a} $? 0 "Client, device bind via IPV6_UNICAST_IF"

		log_start
		show_hint "Should fail 'Connection refused'"
		run_cmd nettest -6 -D -r ${a}
		log_test_addr ${a} $? 1 "No server, unbound client"

		log_start
		show_hint "Should fail 'Connection refused'"
		run_cmd nettest -6 -D -r ${a} -d ${NSA_DEV}
		log_test_addr ${a} $? 1 "No server, device client"
	done

	#
	# local address tests
	#
	for a in ${NSA_IP6} ${NSA_LO_IP6} ::1
	do
		log_start
		run_cmd nettest -6 -D -s &
		sleep 1
		run_cmd nettest -6 -D -r ${a} -0 ${a} -1 ${a}
		log_test_addr ${a} $? 0 "Global server, local connection"
	done

	a=${NSA_IP6}
	log_start
	run_cmd nettest -6 -s -D -I ${NSA_DEV} -3 ${NSA_DEV} &
	sleep 1
	run_cmd nettest -6 -D -r ${a}
	log_test_addr ${a} $? 0 "Device server, unbound client, local connection"

	for a in ${NSA_LO_IP6} ::1
	do
		log_start
		show_hint "Should fail 'Connection refused' since address is out of device scope"
		run_cmd nettest -6 -s -D -I ${NSA_DEV} &
		sleep 1
		run_cmd nettest -6 -D -r ${a}
		log_test_addr ${a} $? 1 "Device server, local connection"
	done

	a=${NSA_IP6}
	log_start
	run_cmd nettest -6 -s -D &
	sleep 1
	run_cmd nettest -6 -D -d ${NSA_DEV} -r ${a}
	log_test_addr ${a} $? 0 "Global server, device client, local connection"

	log_start
	run_cmd nettest -6 -s -D &
	sleep 1
	run_cmd nettest -6 -D -d ${NSA_DEV} -C -r ${a}
	log_test_addr ${a} $? 0 "Global server, device send via cmsg, local connection"

	log_start
	run_cmd nettest -6 -s -D &
	sleep 1
	run_cmd nettest -6 -D -d ${NSA_DEV} -S -r ${a}
	log_test_addr ${a} $? 0 "Global server, device client via IPV6_UNICAST_IF, local connection"

	for a in ${NSA_LO_IP6} ::1
	do
		log_start
		show_hint "Should fail 'No route to host' since addresses on loopback are out of device scope"
		run_cmd nettest -6 -D -s &
		sleep 1
		run_cmd nettest -6 -D -r ${a} -d ${NSA_DEV}
		log_test_addr ${a} $? 1 "Global server, device client, local connection"

		log_start
		show_hint "Should fail 'No route to host' since addresses on loopback are out of device scope"
		run_cmd nettest -6 -D -s &
		sleep 1
		run_cmd nettest -6 -D -r ${a} -d ${NSA_DEV} -C
		log_test_addr ${a} $? 1 "Global server, device send via cmsg, local connection"

		log_start
		show_hint "Should fail 'No route to host' since addresses on loopback are out of device scope"
		run_cmd nettest -6 -D -s &
		sleep 1
		run_cmd nettest -6 -D -r ${a} -d ${NSA_DEV} -S
		log_test_addr ${a} $? 1 "Global server, device client via IP_UNICAST_IF, local connection"

		log_start
		show_hint "Should fail 'No route to host' since addresses on loopback are out of device scope"
		run_cmd nettest -6 -D -s &
		sleep 1
		run_cmd nettest -6 -D -r ${a} -d ${NSA_DEV} -S -U
		log_test_addr ${a} $? 1 "Global server, device client via IP_UNICAST_IF, local connection, with connect()"
	done

	a=${NSA_IP6}
	log_start
	run_cmd nettest -6 -D -s -I ${NSA_DEV} -3 ${NSA_DEV} &
	sleep 1
	run_cmd nettest -6 -D -d ${NSA_DEV} -r ${a} -0 ${a}
	log_test_addr ${a} $? 0 "Device server, device client, local conn"

	log_start
	show_hint "Should fail 'Connection refused'"
	run_cmd nettest -6 -D -d ${NSA_DEV} -r ${a}
	log_test_addr ${a} $? 1 "No server, device client, local conn"

	# LLA to GUA
	run_cmd_nsb ip -6 addr del ${NSB_IP6}/64 dev ${NSB_DEV}
	run_cmd_nsb ip -6 ro add ${NSA_IP6}/128 dev ${NSB_DEV}
	log_start
	run_cmd nettest -6 -s -D &
	sleep 1
	run_cmd_nsb nettest -6 -D -r ${NSA_IP6}
	log_test $? 0 "UDP in - LLA to GUA"

	run_cmd_nsb ip -6 ro del ${NSA_IP6}/128 dev ${NSB_DEV}
	run_cmd_nsb ip -6 addr add ${NSB_IP6}/64 dev ${NSB_DEV} nodad
}

ipv6_udp_vrf()
{
	local a

	# disable global server
	log_subsection "Global server disabled"
	set_sysctl net.ipv4.udp_l3mdev_accept=0

	#
	# server tests
	#
	for a in ${NSA_IP6} ${VRF_IP6}
	do
		log_start
		show_hint "Should fail 'Connection refused' since global server is disabled"
		run_cmd nettest -6 -D -s &
		sleep 1
		run_cmd_nsb nettest -6 -D -r ${a}
		log_test_addr ${a} $? 1 "Global server"
	done

	for a in ${NSA_IP6} ${VRF_IP6}
	do
		log_start
		run_cmd nettest -6 -D -I ${VRF} -s -3 ${NSA_DEV} &
		sleep 1
		run_cmd_nsb nettest -6 -D -r ${a}
		log_test_addr ${a} $? 0 "VRF server"
	done

	for a in ${NSA_IP6} ${VRF_IP6}
	do
		log_start
		run_cmd nettest -6 -D -I ${NSA_DEV} -s -3 ${NSA_DEV} &
		sleep 1
		run_cmd_nsb nettest -6 -D -r ${a}
		log_test_addr ${a} $? 0 "Enslaved device server"
	done

	# negative test - should fail
	for a in ${NSA_IP6} ${VRF_IP6}
	do
		log_start
		show_hint "Should fail 'Connection refused' since there is no server"
		run_cmd_nsb nettest -6 -D -r ${a}
		log_test_addr ${a} $? 1 "No server"
	done

	#
	# local address tests
	#
	for a in ${NSA_IP6} ${VRF_IP6}
	do
		log_start
		show_hint "Should fail 'Connection refused' since global server is disabled"
		run_cmd nettest -6 -D -s &
		sleep 1
		run_cmd nettest -6 -D -d ${VRF} -r ${a}
		log_test_addr ${a} $? 1 "Global server, VRF client, local conn"
	done

	for a in ${NSA_IP6} ${VRF_IP6}
	do
		log_start
		run_cmd nettest -6 -D -I ${VRF} -s &
		sleep 1
		run_cmd nettest -6 -D -d ${VRF} -r ${a}
		log_test_addr ${a} $? 0 "VRF server, VRF client, local conn"
	done

	a=${NSA_IP6}
	log_start
	show_hint "Should fail 'Connection refused' since global server is disabled"
	run_cmd nettest -6 -D -s &
	sleep 1
	run_cmd nettest -6 -D -d ${NSA_DEV} -r ${a}
	log_test_addr ${a} $? 1 "Global server, device client, local conn"

	log_start
	run_cmd nettest -6 -D -I ${VRF} -s -3 ${NSA_DEV} &
	sleep 1
	run_cmd nettest -6 -D -d ${NSA_DEV} -r ${a}
	log_test_addr ${a} $? 0 "VRF server, device client, local conn"

	log_start
	run_cmd nettest -6 -D -I ${NSA_DEV} -s -3 ${NSA_DEV} &
	sleep 1
	run_cmd nettest -6 -D -d ${VRF} -r ${a}
	log_test_addr ${a} $? 0 "Enslaved device server, VRF client, local conn"

	log_start
	run_cmd nettest -6 -D -I ${NSA_DEV} -s -3 ${NSA_DEV} &
	sleep 1
	run_cmd nettest -6 -D -d ${NSA_DEV} -r ${a}
	log_test_addr ${a} $? 0 "Enslaved device server, device client, local conn"

	# disable global server
	log_subsection "Global server enabled"
	set_sysctl net.ipv4.udp_l3mdev_accept=1

	#
	# server tests
	#
	for a in ${NSA_IP6} ${VRF_IP6}
	do
		log_start
		run_cmd nettest -6 -D -s -3 ${NSA_DEV} &
		sleep 1
		run_cmd_nsb nettest -6 -D -r ${a}
		log_test_addr ${a} $? 0 "Global server"
	done

	for a in ${NSA_IP6} ${VRF_IP6}
	do
		log_start
		run_cmd nettest -6 -D -I ${VRF} -s -3 ${NSA_DEV} &
		sleep 1
		run_cmd_nsb nettest -6 -D -r ${a}
		log_test_addr ${a} $? 0 "VRF server"
	done

	for a in ${NSA_IP6} ${VRF_IP6}
	do
		log_start
		run_cmd nettest -6 -D -I ${NSA_DEV} -s -3 ${NSA_DEV} &
		sleep 1
		run_cmd_nsb nettest -6 -D -r ${a}
		log_test_addr ${a} $? 0 "Enslaved device server"
	done

	# negative test - should fail
	for a in ${NSA_IP6} ${VRF_IP6}
	do
		log_start
		run_cmd_nsb nettest -6 -D -r ${a}
		log_test_addr ${a} $? 1 "No server"
	done

	#
	# client tests
	#
	log_start
	run_cmd_nsb nettest -6 -D -s &
	sleep 1
	run_cmd nettest -6 -D -d ${VRF} -r ${NSB_IP6}
	log_test $? 0 "VRF client"

	# negative test - should fail
	log_start
	run_cmd nettest -6 -D -d ${VRF} -r ${NSB_IP6}
	log_test $? 1 "No server, VRF client"

	log_start
	run_cmd_nsb nettest -6 -D -s &
	sleep 1
	run_cmd nettest -6 -D -d ${NSA_DEV} -r ${NSB_IP6}
	log_test $? 0 "Enslaved device client"

	# negative test - should fail
	log_start
	run_cmd nettest -6 -D -d ${NSA_DEV} -r ${NSB_IP6}
	log_test $? 1 "No server, enslaved device client"

	#
	# local address tests
	#
	a=${NSA_IP6}
	log_start
	run_cmd nettest -6 -D -s -3 ${NSA_DEV} &
	sleep 1
	run_cmd nettest -6 -D -d ${VRF} -r ${a}
	log_test_addr ${a} $? 0 "Global server, VRF client, local conn"

	#log_start
	run_cmd nettest -6 -D -I ${VRF} -s -3 ${NSA_DEV} &
	sleep 1
	run_cmd nettest -6 -D -d ${VRF} -r ${a}
	log_test_addr ${a} $? 0 "VRF server, VRF client, local conn"


	a=${VRF_IP6}
	log_start
	run_cmd nettest -6 -D -s -3 ${VRF} &
	sleep 1
	run_cmd nettest -6 -D -d ${VRF} -r ${a}
	log_test_addr ${a} $? 0 "Global server, VRF client, local conn"

	log_start
	run_cmd nettest -6 -D -I ${VRF} -s -3 ${VRF} &
	sleep 1
	run_cmd nettest -6 -D -d ${VRF} -r ${a}
	log_test_addr ${a} $? 0 "VRF server, VRF client, local conn"

	# negative test - should fail
	for a in ${NSA_IP6} ${VRF_IP6}
	do
		log_start
		run_cmd nettest -6 -D -d ${VRF} -r ${a}
		log_test_addr ${a} $? 1 "No server, VRF client, local conn"
	done

	# device to global IP
	a=${NSA_IP6}
	log_start
	run_cmd nettest -6 -D -s -3 ${NSA_DEV} &
	sleep 1
	run_cmd nettest -6 -D -d ${NSA_DEV} -r ${a}
	log_test_addr ${a} $? 0 "Global server, device client, local conn"

	log_start
	run_cmd nettest -6 -D -I ${VRF} -s -3 ${NSA_DEV} &
	sleep 1
	run_cmd nettest -6 -D -d ${NSA_DEV} -r ${a}
	log_test_addr ${a} $? 0 "VRF server, device client, local conn"

	log_start
	run_cmd nettest -6 -D -I ${NSA_DEV} -s -3 ${NSA_DEV} &
	sleep 1
	run_cmd nettest -6 -D -d ${VRF} -r ${a}
	log_test_addr ${a} $? 0 "Device server, VRF client, local conn"

	log_start
	run_cmd nettest -6 -D -I ${NSA_DEV} -s -3 ${NSA_DEV} &
	sleep 1
	run_cmd nettest -6 -D -d ${NSA_DEV} -r ${a}
	log_test_addr ${a} $? 0 "Device server, device client, local conn"

	log_start
	run_cmd nettest -6 -D -d ${NSA_DEV} -r ${a}
	log_test_addr ${a} $? 1 "No server, device client, local conn"


	# link local addresses
	log_start
	run_cmd nettest -6 -D -s &
	sleep 1
	run_cmd_nsb nettest -6 -D -d ${NSB_DEV} -r ${NSA_LINKIP6}
	log_test $? 0 "Global server, linklocal IP"

	log_start
	run_cmd_nsb nettest -6 -D -d ${NSB_DEV} -r ${NSA_LINKIP6}
	log_test $? 1 "No server, linklocal IP"


	log_start
	run_cmd_nsb nettest -6 -D -s &
	sleep 1
	run_cmd nettest -6 -D -d ${NSA_DEV} -r ${NSB_LINKIP6}
	log_test $? 0 "Enslaved device client, linklocal IP"

	log_start
	run_cmd nettest -6 -D -d ${NSA_DEV} -r ${NSB_LINKIP6}
	log_test $? 1 "No server, device client, peer linklocal IP"


	log_start
	run_cmd nettest -6 -D -s &
	sleep 1
	run_cmd nettest -6 -D -d ${NSA_DEV} -r ${NSA_LINKIP6}
	log_test $? 0 "Enslaved device client, local conn - linklocal IP"

	log_start
	run_cmd nettest -6 -D -d ${NSA_DEV} -r ${NSA_LINKIP6}
	log_test $? 1 "No server, device client, local conn  - linklocal IP"

	# LLA to GUA
	run_cmd_nsb ip -6 addr del ${NSB_IP6}/64 dev ${NSB_DEV}
	run_cmd_nsb ip -6 ro add ${NSA_IP6}/128 dev ${NSB_DEV}
	log_start
	run_cmd nettest -6 -s -D &
	sleep 1
	run_cmd_nsb nettest -6 -D -r ${NSA_IP6}
	log_test $? 0 "UDP in - LLA to GUA"

	run_cmd_nsb ip -6 ro del ${NSA_IP6}/128 dev ${NSB_DEV}
	run_cmd_nsb ip -6 addr add ${NSB_IP6}/64 dev ${NSB_DEV} nodad
}

ipv6_udp()
{
        # should not matter, but set to known state
        set_sysctl net.ipv4.udp_early_demux=1

        log_section "IPv6/UDP"
        log_subsection "No VRF"
        setup

        # udp_l3mdev_accept should have no affect without VRF;
        # run tests with it enabled and disabled to verify
        log_subsection "udp_l3mdev_accept disabled"
        set_sysctl net.ipv4.udp_l3mdev_accept=0
        ipv6_udp_novrf
        log_subsection "udp_l3mdev_accept enabled"
        set_sysctl net.ipv4.udp_l3mdev_accept=1
        ipv6_udp_novrf

        log_subsection "With VRF"
        setup "yes"
        ipv6_udp_vrf
}

################################################################################
# IPv6 address bind

ipv6_addr_bind_novrf()
{
	#
	# raw socket
	#
	for a in ${NSA_IP6} ${NSA_LO_IP6}
	do
		log_start
		run_cmd nettest -6 -s -R -P ipv6-icmp -l ${a} -b
		log_test_addr ${a} $? 0 "Raw socket bind to local address"

		log_start
		run_cmd nettest -6 -s -R -P ipv6-icmp -l ${a} -I ${NSA_DEV} -b
		log_test_addr ${a} $? 0 "Raw socket bind to local address after device bind"
	done

	#
	# raw socket with nonlocal bind
	#
	a=${NL_IP6}
	log_start
	run_cmd nettest -6 -s -R -P icmp -f -l ${a} -I ${NSA_DEV} -b
	log_test_addr ${a} $? 0 "Raw socket bind to nonlocal address"

	#
	# tcp sockets
	#
	a=${NSA_IP6}
	log_start
	run_cmd nettest -6 -s -l ${a} -t1 -b
	log_test_addr ${a} $? 0 "TCP socket bind to local address"

	log_start
	run_cmd nettest -6 -s -l ${a} -I ${NSA_DEV} -t1 -b
	log_test_addr ${a} $? 0 "TCP socket bind to local address after device bind"

	# Sadly, the kernel allows binding a socket to a device and then
	# binding to an address not on the device. So this test passes
	# when it really should not
	a=${NSA_LO_IP6}
	log_start
	show_hint "Tecnically should fail since address is not on device but kernel allows"
	run_cmd nettest -6 -s -l ${a} -I ${NSA_DEV} -t1 -b
	log_test_addr ${a} $? 0 "TCP socket bind to out of scope local address"
}

ipv6_addr_bind_vrf()
{
	#
	# raw socket
	#
	for a in ${NSA_IP6} ${VRF_IP6}
	do
		log_start
		run_cmd nettest -6 -s -R -P ipv6-icmp -l ${a} -I ${VRF} -b
		log_test_addr ${a} $? 0 "Raw socket bind to local address after vrf bind"

		log_start
		run_cmd nettest -6 -s -R -P ipv6-icmp -l ${a} -I ${NSA_DEV} -b
		log_test_addr ${a} $? 0 "Raw socket bind to local address after device bind"
	done

	a=${NSA_LO_IP6}
	log_start
	show_hint "Address on loopback is out of VRF scope"
	run_cmd nettest -6 -s -R -P ipv6-icmp -l ${a} -I ${VRF} -b
	log_test_addr ${a} $? 1 "Raw socket bind to invalid local address after vrf bind"

	#
	# raw socket with nonlocal bind
	#
	a=${NL_IP6}
	log_start
	run_cmd nettest -6 -s -R -P icmp -f -l ${a} -I ${VRF} -b
	log_test_addr ${a} $? 0 "Raw socket bind to nonlocal address after VRF bind"

	#
	# tcp sockets
	#
	# address on enslaved device is valid for the VRF or device in a VRF
	for a in ${NSA_IP6} ${VRF_IP6}
	do
		log_start
		run_cmd nettest -6 -s -l ${a} -I ${VRF} -t1 -b
		log_test_addr ${a} $? 0 "TCP socket bind to local address with VRF bind"
	done

	a=${NSA_IP6}
	log_start
	run_cmd nettest -6 -s -l ${a} -I ${NSA_DEV} -t1 -b
	log_test_addr ${a} $? 0 "TCP socket bind to local address with device bind"

	# Sadly, the kernel allows binding a socket to a device and then
	# binding to an address not on the device. The only restriction
	# is that the address is valid in the L3 domain. So this test
	# passes when it really should not
	a=${VRF_IP6}
	log_start
	show_hint "Tecnically should fail since address is not on device but kernel allows"
	run_cmd nettest -6 -s -l ${a} -I ${NSA_DEV} -t1 -b
	log_test_addr ${a} $? 0 "TCP socket bind to VRF address with device bind"

	a=${NSA_LO_IP6}
	log_start
	show_hint "Address on loopback out of scope for VRF"
	run_cmd nettest -6 -s -l ${a} -I ${VRF} -t1 -b
	log_test_addr ${a} $? 1 "TCP socket bind to invalid local address for VRF"

	log_start
	show_hint "Address on loopback out of scope for device in VRF"
	run_cmd nettest -6 -s -l ${a} -I ${NSA_DEV} -t1 -b
	log_test_addr ${a} $? 1 "TCP socket bind to invalid local address for device bind"

}

ipv6_addr_bind()
{
	log_section "IPv6 address binds"

	log_subsection "No VRF"
	setup
	ipv6_addr_bind_novrf

	log_subsection "With VRF"
	setup "yes"
	ipv6_addr_bind_vrf
}

################################################################################
# IPv6 runtime tests

ipv6_rt()
{
	local desc="$1"
	local varg="-6 $2"
	local with_vrf="yes"
	local a

	#
	# server tests
	#
	for a in ${NSA_IP6} ${VRF_IP6}
	do
		log_start
		run_cmd nettest ${varg} -s &
		sleep 1
		run_cmd_nsb nettest ${varg} -r ${a} &
		sleep 3
		run_cmd ip link del ${VRF}
		sleep 1
		log_test_addr ${a} 0 0 "${desc}, global server"

		setup ${with_vrf}
	done

	for a in ${NSA_IP6} ${VRF_IP6}
	do
		log_start
		run_cmd nettest ${varg} -I ${VRF} -s &
		sleep 1
		run_cmd_nsb nettest ${varg} -r ${a} &
		sleep 3
		run_cmd ip link del ${VRF}
		sleep 1
		log_test_addr ${a} 0 0 "${desc}, VRF server"

		setup ${with_vrf}
	done

	for a in ${NSA_IP6} ${VRF_IP6}
	do
		log_start
		run_cmd nettest ${varg} -I ${NSA_DEV} -s &
		sleep 1
		run_cmd_nsb nettest ${varg} -r ${a} &
		sleep 3
		run_cmd ip link del ${VRF}
		sleep 1
		log_test_addr ${a} 0 0 "${desc}, enslaved device server"

		setup ${with_vrf}
	done

	#
	# client test
	#
	log_start
	run_cmd_nsb nettest ${varg} -s &
	sleep 1
	run_cmd nettest ${varg} -d ${VRF} -r ${NSB_IP6} &
	sleep 3
	run_cmd ip link del ${VRF}
	sleep 1
	log_test  0 0 "${desc}, VRF client"

	setup ${with_vrf}

	log_start
	run_cmd_nsb nettest ${varg} -s &
	sleep 1
	run_cmd nettest ${varg} -d ${NSA_DEV} -r ${NSB_IP6} &
	sleep 3
	run_cmd ip link del ${VRF}
	sleep 1
	log_test  0 0 "${desc}, enslaved device client"

	setup ${with_vrf}


	#
	# local address tests
	#
	for a in ${NSA_IP6} ${VRF_IP6}
	do
		log_start
		run_cmd nettest ${varg} -s &
		sleep 1
		run_cmd nettest ${varg} -d ${VRF} -r ${a} &
		sleep 3
		run_cmd ip link del ${VRF}
		sleep 1
		log_test_addr ${a} 0 0 "${desc}, global server, VRF client"

		setup ${with_vrf}
	done

	for a in ${NSA_IP6} ${VRF_IP6}
	do
		log_start
		run_cmd nettest ${varg} -I ${VRF} -s &
		sleep 1
		run_cmd nettest ${varg} -d ${VRF} -r ${a} &
		sleep 3
		run_cmd ip link del ${VRF}
		sleep 1
		log_test_addr ${a} 0 0 "${desc}, VRF server and client"

		setup ${with_vrf}
	done

	a=${NSA_IP6}
	log_start
	run_cmd nettest ${varg} -s &
	sleep 1
	run_cmd nettest ${varg} -d ${NSA_DEV} -r ${a} &
	sleep 3
	run_cmd ip link del ${VRF}
	sleep 1
	log_test_addr ${a} 0 0 "${desc}, global server, device client"

	setup ${with_vrf}

	log_start
	run_cmd nettest ${varg} -I ${VRF} -s &
	sleep 1
	run_cmd nettest ${varg} -d ${NSA_DEV} -r ${a} &
	sleep 3
	run_cmd ip link del ${VRF}
	sleep 1
	log_test_addr ${a} 0 0 "${desc}, VRF server, device client"

	setup ${with_vrf}

	log_start
	run_cmd nettest ${varg} -I ${NSA_DEV} -s &
	sleep 1
	run_cmd nettest ${varg} -d ${NSA_DEV} -r ${a} &
	sleep 3
	run_cmd ip link del ${VRF}
	sleep 1
	log_test_addr ${a} 0 0 "${desc}, device server, device client"
}

ipv6_ping_rt()
{
	local with_vrf="yes"
	local a

	a=${NSA_IP6}
	log_start
	run_cmd_nsb ${ping6} -f ${a} &
	sleep 3
	run_cmd ip link del ${VRF}
	sleep 1
	log_test_addr ${a} 0 0 "Device delete with active traffic - ping in"

	setup ${with_vrf}

	log_start
	run_cmd ${ping6} -f ${NSB_IP6} -I ${VRF} &
	sleep 1
	run_cmd ip link del ${VRF}
	sleep 1
	log_test_addr ${a} 0 0 "Device delete with active traffic - ping out"
}

ipv6_runtime()
{
	log_section "Run time tests - ipv6"

	setup "yes"
	ipv6_ping_rt

	setup "yes"
	ipv6_rt "TCP active socket"  "-n -1"

	setup "yes"
	ipv6_rt "TCP passive socket" "-i"

	setup "yes"
	ipv6_rt "UDP active socket"  "-D -n -1"
}

################################################################################
# netfilter blocking connections

netfilter_tcp_reset()
{
	local a

	for a in ${NSA_IP} ${VRF_IP}
	do
		log_start
		run_cmd nettest -s &
		sleep 1
		run_cmd_nsb nettest -r ${a}
		log_test_addr ${a} $? 1 "Global server, reject with TCP-reset on Rx"
	done
}

netfilter_icmp()
{
	local stype="$1"
	local arg
	local a

	[ "${stype}" = "UDP" ] && arg="-D"

	for a in ${NSA_IP} ${VRF_IP}
	do
		log_start
		run_cmd nettest ${arg} -s &
		sleep 1
		run_cmd_nsb nettest ${arg} -r ${a}
		log_test_addr ${a} $? 1 "Global ${stype} server, Rx reject icmp-port-unreach"
	done
}

ipv4_netfilter()
{
	log_section "IPv4 Netfilter"
	log_subsection "TCP reset"

	setup "yes"
	run_cmd iptables -A INPUT -p tcp --dport 12345 -j REJECT --reject-with tcp-reset

	netfilter_tcp_reset

	log_start
	log_subsection "ICMP unreachable"

	log_start
	run_cmd iptables -F
	run_cmd iptables -A INPUT -p tcp --dport 12345 -j REJECT --reject-with icmp-port-unreachable
	run_cmd iptables -A INPUT -p udp --dport 12345 -j REJECT --reject-with icmp-port-unreachable

	netfilter_icmp "TCP"
	netfilter_icmp "UDP"

	log_start
	iptables -F
}

netfilter_tcp6_reset()
{
	local a

	for a in ${NSA_IP6} ${VRF_IP6}
	do
		log_start
		run_cmd nettest -6 -s &
		sleep 1
		run_cmd_nsb nettest -6 -r ${a}
		log_test_addr ${a} $? 1 "Global server, reject with TCP-reset on Rx"
	done
}

netfilter_icmp6()
{
	local stype="$1"
	local arg
	local a

	[ "${stype}" = "UDP" ] && arg="$arg -D"

	for a in ${NSA_IP6} ${VRF_IP6}
	do
		log_start
		run_cmd nettest -6 -s ${arg} &
		sleep 1
		run_cmd_nsb nettest -6 ${arg} -r ${a}
		log_test_addr ${a} $? 1 "Global ${stype} server, Rx reject icmp-port-unreach"
	done
}

ipv6_netfilter()
{
	log_section "IPv6 Netfilter"
	log_subsection "TCP reset"

	setup "yes"
	run_cmd ip6tables -A INPUT -p tcp --dport 12345 -j REJECT --reject-with tcp-reset

	netfilter_tcp6_reset

	log_subsection "ICMP unreachable"

	log_start
	run_cmd ip6tables -F
	run_cmd ip6tables -A INPUT -p tcp --dport 12345 -j REJECT --reject-with icmp6-port-unreachable
	run_cmd ip6tables -A INPUT -p udp --dport 12345 -j REJECT --reject-with icmp6-port-unreachable

	netfilter_icmp6 "TCP"
	netfilter_icmp6 "UDP"

	log_start
	ip6tables -F
}

################################################################################
# specific use cases

# VRF only.
# ns-A device enslaved to bridge. Verify traffic with and without
# br_netfilter module loaded. Repeat with SVI on bridge.
use_case_br()
{
	setup "yes"

	setup_cmd ip link set ${NSA_DEV} down
	setup_cmd ip addr del dev ${NSA_DEV} ${NSA_IP}/24
	setup_cmd ip -6 addr del dev ${NSA_DEV} ${NSA_IP6}/64

	setup_cmd ip link add br0 type bridge
	setup_cmd ip addr add dev br0 ${NSA_IP}/24
	setup_cmd ip -6 addr add dev br0 ${NSA_IP6}/64 nodad

	setup_cmd ip li set ${NSA_DEV} master br0
	setup_cmd ip li set ${NSA_DEV} up
	setup_cmd ip li set br0 up
	setup_cmd ip li set br0 vrf ${VRF}

	rmmod br_netfilter 2>/dev/null
	sleep 5 # DAD

	run_cmd ip neigh flush all
	run_cmd ping -c1 -w1 -I br0 ${NSB_IP}
	log_test $? 0 "Bridge into VRF - IPv4 ping out"

	run_cmd ip neigh flush all
	run_cmd ${ping6} -c1 -w1 -I br0 ${NSB_IP6}
	log_test $? 0 "Bridge into VRF - IPv6 ping out"

	run_cmd ip neigh flush all
	run_cmd_nsb ping -c1 -w1 ${NSA_IP}
	log_test $? 0 "Bridge into VRF - IPv4 ping in"

	run_cmd ip neigh flush all
	run_cmd_nsb ${ping6} -c1 -w1 ${NSA_IP6}
	log_test $? 0 "Bridge into VRF - IPv6 ping in"

	modprobe br_netfilter
	if [ $? -eq 0 ]; then
		run_cmd ip neigh flush all
		run_cmd ping -c1 -w1 -I br0 ${NSB_IP}
		log_test $? 0 "Bridge into VRF with br_netfilter - IPv4 ping out"

		run_cmd ip neigh flush all
		run_cmd ${ping6} -c1 -w1 -I br0 ${NSB_IP6}
		log_test $? 0 "Bridge into VRF with br_netfilter - IPv6 ping out"

		run_cmd ip neigh flush all
		run_cmd_nsb ping -c1 -w1 ${NSA_IP}
		log_test $? 0 "Bridge into VRF with br_netfilter - IPv4 ping in"

		run_cmd ip neigh flush all
		run_cmd_nsb ${ping6} -c1 -w1 ${NSA_IP6}
		log_test $? 0 "Bridge into VRF with br_netfilter - IPv6 ping in"
	fi

	setup_cmd ip li set br0 nomaster
	setup_cmd ip li add br0.100 link br0 type vlan id 100
	setup_cmd ip li set br0.100 vrf ${VRF} up
	setup_cmd ip    addr add dev br0.100 172.16.101.1/24
	setup_cmd ip -6 addr add dev br0.100 2001:db8:101::1/64 nodad

	setup_cmd_nsb ip li add vlan100 link ${NSB_DEV} type vlan id 100
	setup_cmd_nsb ip addr add dev vlan100 172.16.101.2/24
	setup_cmd_nsb ip -6 addr add dev vlan100 2001:db8:101::2/64 nodad
	setup_cmd_nsb ip li set vlan100 up
	sleep 1

	rmmod br_netfilter 2>/dev/null

	run_cmd ip neigh flush all
	run_cmd ping -c1 -w1 -I br0.100 172.16.101.2
	log_test $? 0 "Bridge vlan into VRF - IPv4 ping out"

	run_cmd ip neigh flush all
	run_cmd ${ping6} -c1 -w1 -I br0.100 2001:db8:101::2
	log_test $? 0 "Bridge vlan into VRF - IPv6 ping out"

	run_cmd ip neigh flush all
	run_cmd_nsb ping -c1 -w1 172.16.101.1
	log_test $? 0 "Bridge vlan into VRF - IPv4 ping in"

	run_cmd ip neigh flush all
	run_cmd_nsb ${ping6} -c1 -w1 2001:db8:101::1
	log_test $? 0 "Bridge vlan into VRF - IPv6 ping in"

	modprobe br_netfilter
	if [ $? -eq 0 ]; then
		run_cmd ip neigh flush all
		run_cmd ping -c1 -w1 -I br0.100 172.16.101.2
		log_test $? 0 "Bridge vlan into VRF with br_netfilter - IPv4 ping out"

		run_cmd ip neigh flush all
		run_cmd ${ping6} -c1 -w1 -I br0.100 2001:db8:101::2
		log_test $? 0 "Bridge vlan into VRF with br_netfilter - IPv6 ping out"

		run_cmd ip neigh flush all
		run_cmd_nsb ping -c1 -w1 172.16.101.1
		log_test $? 0 "Bridge vlan into VRF - IPv4 ping in"

		run_cmd ip neigh flush all
		run_cmd_nsb ${ping6} -c1 -w1 2001:db8:101::1
		log_test $? 0 "Bridge vlan into VRF - IPv6 ping in"
	fi

	setup_cmd ip li del br0 2>/dev/null
	setup_cmd_nsb ip li del vlan100 2>/dev/null
}

# VRF only.
# ns-A device is connected to both ns-B and ns-C on a single VRF but only has
# LLA on the interfaces
use_case_ping_lla_multi()
{
	setup_lla_only
	# only want reply from ns-A
	setup_cmd_nsb sysctl -qw net.ipv6.icmp.echo_ignore_multicast=1
	setup_cmd_nsc sysctl -qw net.ipv6.icmp.echo_ignore_multicast=1

	log_start
	run_cmd_nsb ping -c1 -w1 ${MCAST}%${NSB_DEV}
	log_test_addr ${MCAST}%${NSB_DEV} $? 0 "Pre cycle, ping out ns-B"

	run_cmd_nsc ping -c1 -w1 ${MCAST}%${NSC_DEV}
	log_test_addr ${MCAST}%${NSC_DEV} $? 0 "Pre cycle, ping out ns-C"

	# cycle/flap the first ns-A interface
	setup_cmd ip link set ${NSA_DEV} down
	setup_cmd ip link set ${NSA_DEV} up
	sleep 1

	log_start
	run_cmd_nsb ping -c1 -w1 ${MCAST}%${NSB_DEV}
	log_test_addr ${MCAST}%${NSB_DEV} $? 0 "Post cycle ${NSA} ${NSA_DEV}, ping out ns-B"
	run_cmd_nsc ping -c1 -w1 ${MCAST}%${NSC_DEV}
	log_test_addr ${MCAST}%${NSC_DEV} $? 0 "Post cycle ${NSA} ${NSA_DEV}, ping out ns-C"

	# cycle/flap the second ns-A interface
	setup_cmd ip link set ${NSA_DEV2} down
	setup_cmd ip link set ${NSA_DEV2} up
	sleep 1

	log_start
	run_cmd_nsb ping -c1 -w1 ${MCAST}%${NSB_DEV}
	log_test_addr ${MCAST}%${NSB_DEV} $? 0 "Post cycle ${NSA} ${NSA_DEV2}, ping out ns-B"
	run_cmd_nsc ping -c1 -w1 ${MCAST}%${NSC_DEV}
	log_test_addr ${MCAST}%${NSC_DEV} $? 0 "Post cycle ${NSA} ${NSA_DEV2}, ping out ns-C"
}

# Perform IPv{4,6} SNAT on ns-A, and verify TCP connection is successfully
# established with ns-B.
use_case_snat_on_vrf()
{
	setup "yes"

	local port="12345"

	run_cmd iptables -t nat -A POSTROUTING -p tcp -m tcp --dport ${port} -j SNAT --to-source ${NSA_LO_IP} -o ${VRF}
	run_cmd ip6tables -t nat -A POSTROUTING -p tcp -m tcp --dport ${port} -j SNAT --to-source ${NSA_LO_IP6} -o ${VRF}

	run_cmd_nsb nettest -s -l ${NSB_IP} -p ${port} &
	sleep 1
	run_cmd nettest -d ${VRF} -r ${NSB_IP} -p ${port}
	log_test $? 0 "IPv4 TCP connection over VRF with SNAT"

	run_cmd_nsb nettest -6 -s -l ${NSB_IP6} -p ${port} &
	sleep 1
	run_cmd nettest -6 -d ${VRF} -r ${NSB_IP6} -p ${port}
	log_test $? 0 "IPv6 TCP connection over VRF with SNAT"

	# Cleanup
	run_cmd iptables -t nat -D POSTROUTING -p tcp -m tcp --dport ${port} -j SNAT --to-source ${NSA_LO_IP} -o ${VRF}
	run_cmd ip6tables -t nat -D POSTROUTING -p tcp -m tcp --dport ${port} -j SNAT --to-source ${NSA_LO_IP6} -o ${VRF}
}

use_cases()
{
	log_section "Use cases"
	log_subsection "Device enslaved to bridge"
	use_case_br
	log_subsection "Ping LLA with multiple interfaces"
	use_case_ping_lla_multi
	log_subsection "SNAT on VRF"
	use_case_snat_on_vrf
}

################################################################################
# usage

usage()
{
	cat <<EOF
usage: ${0##*/} OPTS

	-4          IPv4 tests only
	-6          IPv6 tests only
	-t <test>   Test name/set to run
	-p          Pause on fail
	-P          Pause after each test
	-v          Be verbose

Tests:
	$TESTS_IPV4 $TESTS_IPV6 $TESTS_OTHER
EOF
}

################################################################################
# main

TESTS_IPV4="ipv4_ping ipv4_tcp ipv4_udp ipv4_bind ipv4_runtime ipv4_netfilter"
TESTS_IPV6="ipv6_ping ipv6_tcp ipv6_udp ipv6_bind ipv6_runtime ipv6_netfilter"
TESTS_OTHER="use_cases"

PAUSE_ON_FAIL=no
PAUSE=no

while getopts :46t:pPvh o
do
	case $o in
		4) TESTS=ipv4;;
		6) TESTS=ipv6;;
		t) TESTS=$OPTARG;;
		p) PAUSE_ON_FAIL=yes;;
		P) PAUSE=yes;;
		v) VERBOSE=1;;
		h) usage; exit 0;;
		*) usage; exit 1;;
	esac
done

# make sure we don't pause twice
[ "${PAUSE}" = "yes" ] && PAUSE_ON_FAIL=no

#
# show user test config
#
if [ -z "$TESTS" ]; then
	TESTS="$TESTS_IPV4 $TESTS_IPV6 $TESTS_OTHER"
elif [ "$TESTS" = "ipv4" ]; then
	TESTS="$TESTS_IPV4"
elif [ "$TESTS" = "ipv6" ]; then
	TESTS="$TESTS_IPV6"
fi

# nettest can be run from PATH or from same directory as this selftest
if ! which nettest >/dev/null; then
	PATH=$PWD:$PATH
	if ! which nettest >/dev/null; then
		echo "'nettest' command not found; skipping tests"
		exit $ksft_skip
	fi
fi

declare -i nfail=0
declare -i nsuccess=0

for t in $TESTS
do
	case $t in
	ipv4_ping|ping)  ipv4_ping;;
	ipv4_tcp|tcp)    ipv4_tcp;;
	ipv4_udp|udp)    ipv4_udp;;
	ipv4_bind|bind)  ipv4_addr_bind;;
	ipv4_runtime)    ipv4_runtime;;
	ipv4_netfilter)  ipv4_netfilter;;

	ipv6_ping|ping6) ipv6_ping;;
	ipv6_tcp|tcp6)   ipv6_tcp;;
	ipv6_udp|udp6)   ipv6_udp;;
	ipv6_bind|bind6) ipv6_addr_bind;;
	ipv6_runtime)    ipv6_runtime;;
	ipv6_netfilter)  ipv6_netfilter;;

	use_cases)       use_cases;;

	# setup namespaces and config, but do not run any tests
	setup)		 setup; exit 0;;
	vrf_setup)	 setup "yes"; exit 0;;
	esac
done

cleanup 2>/dev/null

printf "\nTests passed: %3d\n" ${nsuccess}
printf "Tests failed: %3d\n"   ${nfail}

if [ $nfail -ne 0 ]; then
	exit 1 # KSFT_FAIL
elif [ $nsuccess -eq 0 ]; then
	exit $ksft_skip
fi

exit 0 # KSFT_PASS<|MERGE_RESOLUTION|>--- conflicted
+++ resolved
@@ -1290,14 +1290,10 @@
 	run_cmd nettest -d ${NSA_DEV} -r ${a}
 	log_test_addr ${a} $? 1 "No server, device client, local conn"
 
-<<<<<<< HEAD
-	ipv4_tcp_md5_novrf
+	[ "$fips_enabled" = "1" ] || ipv4_tcp_md5_novrf
 
 	ipv4_tcp_dontroute 0
 	ipv4_tcp_dontroute 2
-=======
-	[ "$fips_enabled" = "1" ] || ipv4_tcp_md5_novrf
->>>>>>> 8a28a0b6
 }
 
 ipv4_tcp_vrf()
