#ifndef _UAPI__LINUX_FUNCTIONFS_H__
#define _UAPI__LINUX_FUNCTIONFS_H__


#include <linux/types.h>
#include <linux/ioctl.h>

#include <linux/usb/ch9.h>


enum {
	FUNCTIONFS_DESCRIPTORS_MAGIC = 1,
	FUNCTIONFS_STRINGS_MAGIC = 2,
	FUNCTIONFS_DESCRIPTORS_MAGIC_V2 = 3,
};

enum functionfs_flags {
	FUNCTIONFS_HAS_FS_DESC = 1,
	FUNCTIONFS_HAS_HS_DESC = 2,
	FUNCTIONFS_HAS_SS_DESC = 4,
	FUNCTIONFS_HAS_MS_OS_DESC = 8,
};

/* Descriptor of an non-audio endpoint */
struct usb_endpoint_descriptor_no_audio {
	__u8  bLength;
	__u8  bDescriptorType;

	__u8  bEndpointAddress;
	__u8  bmAttributes;
	__le16 wMaxPacketSize;
	__u8  bInterval;
} __attribute__((packed));

<<<<<<< HEAD
/* Legacy format, deprecated as of 3.14. */
struct usb_functionfs_descs_head {
	__le32 magic;
	__le32 length;
	__le32 fs_count;
	__le32 hs_count;
} __attribute__((packed, deprecated));
=======
/* MS OS Descriptor header */
struct usb_os_desc_header {
	__u8	interface;
	__le32	dwLength;
	__le16	bcdVersion;
	__le16	wIndex;
	union {
		struct {
			__u8	bCount;
			__u8	Reserved;
		};
		__le16	wCount;
	};
} __attribute__((packed));

struct usb_ext_compat_desc {
	__u8	bFirstInterfaceNumber;
	__u8	Reserved1;
	__u8	CompatibleID[8];
	__u8	SubCompatibleID[8];
	__u8	Reserved2[6];
};

struct usb_ext_prop_desc {
	__le32	dwSize;
	__le32	dwPropertyDataType;
	__le16	wPropertyNameLength;
} __attribute__((packed));

#ifndef __KERNEL__
>>>>>>> 8346b33f

/*
 * Descriptors format:
 *
 * | off | name      | type         | description                          |
 * |-----+-----------+--------------+--------------------------------------|
 * |   0 | magic     | LE32         | FUNCTIONFS_DESCRIPTORS_MAGIC_V2      |
 * |   4 | length    | LE32         | length of the whole data chunk       |
 * |   8 | flags     | LE32         | combination of functionfs_flags      |
 * |     | fs_count  | LE32         | number of full-speed descriptors     |
 * |     | hs_count  | LE32         | number of high-speed descriptors     |
 * |     | ss_count  | LE32         | number of super-speed descriptors    |
 * |     | os_count  | LE32         | number of MS OS descriptors          |
 * |     | fs_descrs | Descriptor[] | list of full-speed descriptors       |
 * |     | hs_descrs | Descriptor[] | list of high-speed descriptors       |
 * |     | ss_descrs | Descriptor[] | list of super-speed descriptors      |
 * |     | os_descrs | OSDesc[]     | list of MS OS descriptors            |
 *
 * Depending on which flags are set, various fields may be missing in the
 * structure.  Any flags that are not recognised cause the whole block to be
 * rejected with -ENOSYS.
 *
 * Legacy descriptors format:
 *
 * | off | name      | type         | description                          |
 * |-----+-----------+--------------+--------------------------------------|
 * |   0 | magic     | LE32         | FUNCTIONFS_DESCRIPTORS_MAGIC         |
 * |   4 | length    | LE32         | length of the whole data chunk       |
 * |   8 | fs_count  | LE32         | number of full-speed descriptors     |
 * |  12 | hs_count  | LE32         | number of high-speed descriptors     |
 * |  16 | fs_descrs | Descriptor[] | list of full-speed descriptors       |
 * |     | hs_descrs | Descriptor[] | list of high-speed descriptors       |
 *
 * All numbers must be in little endian order.
 *
 * Descriptor[] is an array of valid USB descriptors which have the following
 * format:
 *
 * | off | name            | type | description              |
 * |-----+-----------------+------+--------------------------|
 * |   0 | bLength         | U8   | length of the descriptor |
 * |   1 | bDescriptorType | U8   | descriptor type          |
 * |   2 | payload         |      | descriptor's payload     |
 *
 * OSDesc[] is an array of valid MS OS Feature Descriptors which have one of
 * the following formats:
 *
 * | off | name            | type | description              |
 * |-----+-----------------+------+--------------------------|
 * |   0 | inteface        | U8   | related interface number |
 * |   1 | dwLength        | U32  | length of the descriptor |
 * |   5 | bcdVersion      | U16  | currently supported: 1   |
 * |   7 | wIndex          | U16  | currently supported: 4   |
 * |   9 | bCount          | U8   | number of ext. compat.   |
 * |  10 | Reserved        | U8   | 0                        |
 * |  11 | ExtCompat[]     |      | list of ext. compat. d.  |
 *
 * | off | name            | type | description              |
 * |-----+-----------------+------+--------------------------|
 * |   0 | inteface        | U8   | related interface number |
 * |   1 | dwLength        | U32  | length of the descriptor |
 * |   5 | bcdVersion      | U16  | currently supported: 1   |
 * |   7 | wIndex          | U16  | currently supported: 5   |
 * |   9 | wCount          | U16  | number of ext. compat.   |
 * |  11 | ExtProp[]       |      | list of ext. prop. d.    |
 *
 * ExtCompat[] is an array of valid Extended Compatiblity descriptors
 * which have the following format:
 *
 * | off | name                  | type | description                         |
 * |-----+-----------------------+------+-------------------------------------|
 * |   0 | bFirstInterfaceNumber | U8   | index of the interface or of the 1st|
 * |     |                       |      | interface in an IAD group           |
 * |   1 | Reserved              | U8   | 0                                   |
 * |   2 | CompatibleID          | U8[8]| compatible ID string                |
 * |  10 | SubCompatibleID       | U8[8]| subcompatible ID string             |
 * |  18 | Reserved              | U8[6]| 0                                   |
 *
 * ExtProp[] is an array of valid Extended Properties descriptors
 * which have the following format:
 *
 * | off | name                  | type | description                         |
 * |-----+-----------------------+------+-------------------------------------|
 * |   0 | dwSize                | U32  | length of the descriptor            |
 * |   4 | dwPropertyDataType    | U32  | 1..7                                |
 * |   8 | wPropertyNameLength   | U16  | bPropertyName length (NL)           |
 * |  10 | bPropertyName         |U8[NL]| name of this property               |
 * |10+NL| dwPropertyDataLength  | U32  | bPropertyData length (DL)           |
 * |14+NL| bProperty             |U8[DL]| payload of this property            |
 */

struct usb_functionfs_strings_head {
	__le32 magic;
	__le32 length;
	__le32 str_count;
	__le32 lang_count;
} __attribute__((packed));

/*
 * Strings format:
 *
 * | off | name       | type                  | description                |
 * |-----+------------+-----------------------+----------------------------|
 * |   0 | magic      | LE32                  | FUNCTIONFS_STRINGS_MAGIC   |
 * |   4 | length     | LE32                  | length of the data chunk   |
 * |   8 | str_count  | LE32                  | number of strings          |
 * |  12 | lang_count | LE32                  | number of languages        |
 * |  16 | stringtab  | StringTab[lang_count] | table of strings per lang  |
 *
 * For each language there is one stringtab entry (ie. there are lang_count
 * stringtab entires).  Each StringTab has following format:
 *
 * | off | name    | type              | description                        |
 * |-----+---------+-------------------+------------------------------------|
 * |   0 | lang    | LE16              | language code                      |
 * |   2 | strings | String[str_count] | array of strings in given language |
 *
 * For each string there is one strings entry (ie. there are str_count
 * string entries).  Each String is a NUL terminated string encoded in
 * UTF-8.
 */

#endif


/*
 * Events are delivered on the ep0 file descriptor, when the user mode driver
 * reads from this file descriptor after writing the descriptors.  Don't
 * stop polling this descriptor.
 */

enum usb_functionfs_event_type {
	FUNCTIONFS_BIND,
	FUNCTIONFS_UNBIND,

	FUNCTIONFS_ENABLE,
	FUNCTIONFS_DISABLE,

	FUNCTIONFS_SETUP,

	FUNCTIONFS_SUSPEND,
	FUNCTIONFS_RESUME
};

/* NOTE:  this structure must stay the same size and layout on
 * both 32-bit and 64-bit kernels.
 */
struct usb_functionfs_event {
	union {
		/* SETUP: packet; DATA phase i/o precedes next event
		 *(setup.bmRequestType & USB_DIR_IN) flags direction */
		struct usb_ctrlrequest	setup;
	} __attribute__((packed)) u;

	/* enum usb_functionfs_event_type */
	__u8				type;
	__u8				_pad[3];
} __attribute__((packed));


/* Endpoint ioctls */
/* The same as in gadgetfs */

/* IN transfers may be reported to the gadget driver as complete
 *	when the fifo is loaded, before the host reads the data;
 * OUT transfers may be reported to the host's "client" driver as
 *	complete when they're sitting in the FIFO unread.
 * THIS returns how many bytes are "unclaimed" in the endpoint fifo
 * (needed for precise fault handling, when the hardware allows it)
 */
#define	FUNCTIONFS_FIFO_STATUS	_IO('g', 1)

/* discards any unclaimed data in the fifo. */
#define	FUNCTIONFS_FIFO_FLUSH	_IO('g', 2)

/* resets endpoint halt+toggle; used to implement set_interface.
 * some hardware (like pxa2xx) can't support this.
 */
#define	FUNCTIONFS_CLEAR_HALT	_IO('g', 3)

/* Specific for functionfs */

/*
 * Returns reverse mapping of an interface.  Called on EP0.  If there
 * is no such interface returns -EDOM.  If function is not active
 * returns -ENODEV.
 */
#define	FUNCTIONFS_INTERFACE_REVMAP	_IO('g', 128)

/*
 * Returns real bEndpointAddress of an endpoint.  If function is not
 * active returns -ENODEV.
 */
#define	FUNCTIONFS_ENDPOINT_REVMAP	_IO('g', 129)



#endif /* _UAPI__LINUX_FUNCTIONFS_H__ */<|MERGE_RESOLUTION|>--- conflicted
+++ resolved
@@ -32,7 +32,6 @@
 	__u8  bInterval;
 } __attribute__((packed));
 
-<<<<<<< HEAD
 /* Legacy format, deprecated as of 3.14. */
 struct usb_functionfs_descs_head {
 	__le32 magic;
@@ -40,7 +39,7 @@
 	__le32 fs_count;
 	__le32 hs_count;
 } __attribute__((packed, deprecated));
-=======
+
 /* MS OS Descriptor header */
 struct usb_os_desc_header {
 	__u8	interface;
@@ -71,7 +70,6 @@
 } __attribute__((packed));
 
 #ifndef __KERNEL__
->>>>>>> 8346b33f
 
 /*
  * Descriptors format:
