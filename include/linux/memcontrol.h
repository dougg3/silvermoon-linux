--- conflicted
+++ resolved
@@ -665,11 +665,7 @@
 {
 	struct mem_cgroup *memcg = page_memcg(page);
 
-<<<<<<< HEAD
-	VM_WARN_ON_ONCE_PAGE(!memcg, page);
-=======
 	VM_WARN_ON_ONCE_PAGE(!memcg && !mem_cgroup_disabled(), page);
->>>>>>> 6ee1d745
 	return mem_cgroup_lruvec(memcg, pgdat);
 }
 
