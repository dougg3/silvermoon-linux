/*
 *  bytcr_rt5651.c - ASoc Machine driver for Intel Byt CR platform
 *  (derived from bytcr_rt5640.c)
 *
 *  Copyright (C) 2015 Intel Corp
 *  ~~~~~~~~~~~~~~~~~~~~~~~~~~~~~~~~~~~~~~~~~~~~~~~~~~~~~~~~~~~~~~~~~~~~~~~~~~
 *
 *  This program is free software; you can redistribute it and/or modify
 *  it under the terms of the GNU General Public License as published by
 *  the Free Software Foundation; version 2 of the License.
 *
 *  This program is distributed in the hope that it will be useful, but
 *  WITHOUT ANY WARRANTY; without even the implied warranty of
 *  MERCHANTABILITY or FITNESS FOR A PARTICULAR PURPOSE.  See the GNU
 *  General Public License for more details.
 *
 * ~~~~~~~~~~~~~~~~~~~~~~~~~~~~~~~~~~~~~~~~~~~~~~~~~~~~~~~~~~~~~~~~~~~~~~~~~~
 */

#include <linux/init.h>
#include <linux/i2c.h>
#include <linux/module.h>
#include <linux/platform_device.h>
#include <linux/property.h>
#include <linux/acpi.h>
#include <linux/clk.h>
#include <linux/device.h>
#include <linux/dmi.h>
#include <linux/input.h>
#include <linux/gpio/consumer.h>
#include <linux/gpio/machine.h>
#include <linux/slab.h>
#include <asm/cpu_device_id.h>
#include <asm/intel-family.h>
#include <sound/pcm.h>
#include <sound/pcm_params.h>
#include <sound/soc.h>
#include <sound/jack.h>
#include <sound/soc-acpi.h>
#include "../../codecs/rt5651.h"
#include "../atom/sst-atom-controls.h"

enum {
	BYT_RT5651_DMIC_MAP,
	BYT_RT5651_IN1_MAP,
	BYT_RT5651_IN2_MAP,
	BYT_RT5651_IN1_IN2_MAP,
};

enum {
	BYT_RT5651_JD_NULL	= (RT5651_JD_NULL << 4),
	BYT_RT5651_JD1_1	= (RT5651_JD1_1 << 4),
	BYT_RT5651_JD1_2	= (RT5651_JD1_2 << 4),
	BYT_RT5651_JD2		= (RT5651_JD2 << 4),
};

enum {
	BYT_RT5651_OVCD_TH_600UA  = (6 << 8),
	BYT_RT5651_OVCD_TH_1500UA = (15 << 8),
	BYT_RT5651_OVCD_TH_2000UA = (20 << 8),
};

enum {
	BYT_RT5651_OVCD_SF_0P5	= (RT5651_OVCD_SF_0P5 << 13),
	BYT_RT5651_OVCD_SF_0P75	= (RT5651_OVCD_SF_0P75 << 13),
	BYT_RT5651_OVCD_SF_1P0	= (RT5651_OVCD_SF_1P0 << 13),
	BYT_RT5651_OVCD_SF_1P5	= (RT5651_OVCD_SF_1P5 << 13),
};

#define BYT_RT5651_MAP(quirk)		((quirk) & GENMASK(3, 0))
#define BYT_RT5651_JDSRC(quirk)		(((quirk) & GENMASK(7, 4)) >> 4)
#define BYT_RT5651_OVCD_TH(quirk)	(((quirk) & GENMASK(12, 8)) >> 8)
#define BYT_RT5651_OVCD_SF(quirk)	(((quirk) & GENMASK(14, 13)) >> 13)
#define BYT_RT5651_DMIC_EN		BIT(16)
#define BYT_RT5651_MCLK_EN		BIT(17)
#define BYT_RT5651_MCLK_25MHZ		BIT(18)
#define BYT_RT5651_SSP2_AIF2		BIT(19) /* default is using AIF1  */
#define BYT_RT5651_SSP0_AIF1		BIT(20)
#define BYT_RT5651_SSP0_AIF2		BIT(21)
#define BYT_RT5651_HP_LR_SWAPPED	BIT(22)
#define BYT_RT5651_MONO_SPEAKER		BIT(23)

#define BYT_RT5651_DEFAULT_QUIRKS	(BYT_RT5651_MCLK_EN | \
					 BYT_RT5651_JD1_1   | \
					 BYT_RT5651_OVCD_TH_2000UA | \
					 BYT_RT5651_OVCD_SF_0P75)

/* jack-detect-source + dmic-en + ovcd-th + -sf + terminating empty entry */
#define MAX_NO_PROPS 5

struct byt_rt5651_private {
	struct clk *mclk;
	struct gpio_desc *ext_amp_gpio;
	struct gpio_desc *hp_detect;
	struct snd_soc_jack jack;
};

static const struct acpi_gpio_mapping *byt_rt5651_gpios;

/* Default: jack-detect on JD1_1, internal mic on in2, headsetmic on in3 */
static unsigned long byt_rt5651_quirk = BYT_RT5651_DEFAULT_QUIRKS |
					BYT_RT5651_IN2_MAP;

static unsigned int quirk_override;
module_param_named(quirk, quirk_override, uint, 0444);
MODULE_PARM_DESC(quirk, "Board-specific quirk override");

static void log_quirks(struct device *dev)
{
	if (BYT_RT5651_MAP(byt_rt5651_quirk) == BYT_RT5651_DMIC_MAP)
		dev_info(dev, "quirk DMIC_MAP enabled");
	if (BYT_RT5651_MAP(byt_rt5651_quirk) == BYT_RT5651_IN1_MAP)
		dev_info(dev, "quirk IN1_MAP enabled");
	if (BYT_RT5651_MAP(byt_rt5651_quirk) == BYT_RT5651_IN2_MAP)
		dev_info(dev, "quirk IN2_MAP enabled");
	if (BYT_RT5651_MAP(byt_rt5651_quirk) == BYT_RT5651_IN1_IN2_MAP)
		dev_info(dev, "quirk IN1_IN2_MAP enabled");
	if (BYT_RT5651_JDSRC(byt_rt5651_quirk)) {
		dev_info(dev, "quirk realtek,jack-detect-source %ld\n",
			 BYT_RT5651_JDSRC(byt_rt5651_quirk));
		dev_info(dev, "quirk realtek,over-current-threshold-microamp %ld\n",
			 BYT_RT5651_OVCD_TH(byt_rt5651_quirk) * 100);
		dev_info(dev, "quirk realtek,over-current-scale-factor %ld\n",
			 BYT_RT5651_OVCD_SF(byt_rt5651_quirk));
	}
	if (byt_rt5651_quirk & BYT_RT5651_DMIC_EN)
		dev_info(dev, "quirk DMIC enabled");
	if (byt_rt5651_quirk & BYT_RT5651_MCLK_EN)
		dev_info(dev, "quirk MCLK_EN enabled");
	if (byt_rt5651_quirk & BYT_RT5651_MCLK_25MHZ)
		dev_info(dev, "quirk MCLK_25MHZ enabled");
	if (byt_rt5651_quirk & BYT_RT5651_SSP2_AIF2)
		dev_info(dev, "quirk SSP2_AIF2 enabled\n");
	if (byt_rt5651_quirk & BYT_RT5651_SSP0_AIF1)
		dev_info(dev, "quirk SSP0_AIF1 enabled\n");
	if (byt_rt5651_quirk & BYT_RT5651_SSP0_AIF2)
		dev_info(dev, "quirk SSP0_AIF2 enabled\n");
	if (byt_rt5651_quirk & BYT_RT5651_MONO_SPEAKER)
		dev_info(dev, "quirk MONO_SPEAKER enabled\n");
}

#define BYT_CODEC_DAI1	"rt5651-aif1"
#define BYT_CODEC_DAI2	"rt5651-aif2"

static int byt_rt5651_prepare_and_enable_pll1(struct snd_soc_dai *codec_dai,
					      int rate, int bclk_ratio)
{
	int clk_id, clk_freq, ret;

	/* Configure the PLL before selecting it */
	if (!(byt_rt5651_quirk & BYT_RT5651_MCLK_EN)) {
		clk_id = RT5651_PLL1_S_BCLK1,
		clk_freq = rate * bclk_ratio;
	} else {
		clk_id = RT5651_PLL1_S_MCLK;
		if (byt_rt5651_quirk & BYT_RT5651_MCLK_25MHZ)
			clk_freq = 25000000;
		else
			clk_freq = 19200000;
	}
	ret = snd_soc_dai_set_pll(codec_dai, 0, clk_id, clk_freq, rate * 512);
	if (ret < 0) {
		dev_err(codec_dai->component->dev, "can't set pll: %d\n", ret);
		return ret;
	}

	ret = snd_soc_dai_set_sysclk(codec_dai, RT5651_SCLK_S_PLL1,
				     rate * 512, SND_SOC_CLOCK_IN);
	if (ret < 0) {
		dev_err(codec_dai->component->dev, "can't set clock %d\n", ret);
		return ret;
	}

	return 0;
}

static int platform_clock_control(struct snd_soc_dapm_widget *w,
				  struct snd_kcontrol *k, int  event)
{
	struct snd_soc_dapm_context *dapm = w->dapm;
	struct snd_soc_card *card = dapm->card;
	struct snd_soc_dai *codec_dai;
	struct byt_rt5651_private *priv = snd_soc_card_get_drvdata(card);
	int ret;

	codec_dai = snd_soc_card_get_codec_dai(card, BYT_CODEC_DAI1);
	if (!codec_dai)
		codec_dai = snd_soc_card_get_codec_dai(card, BYT_CODEC_DAI2);
	if (!codec_dai) {
		dev_err(card->dev,
			"Codec dai not found; Unable to set platform clock\n");
		return -EIO;
	}

	if (SND_SOC_DAPM_EVENT_ON(event)) {
		if (byt_rt5651_quirk & BYT_RT5651_MCLK_EN) {
			ret = clk_prepare_enable(priv->mclk);
			if (ret < 0) {
				dev_err(card->dev,
					"could not configure MCLK state");
				return ret;
			}
		}
		ret = byt_rt5651_prepare_and_enable_pll1(codec_dai, 48000, 50);
	} else {
		/*
		 * Set codec clock source to internal clock before
		 * turning off the platform clock. Codec needs clock
		 * for Jack detection and button press
		 */
		ret = snd_soc_dai_set_sysclk(codec_dai, RT5651_SCLK_S_RCCLK,
					     48000 * 512,
					     SND_SOC_CLOCK_IN);
		if (!ret)
			if (byt_rt5651_quirk & BYT_RT5651_MCLK_EN)
				clk_disable_unprepare(priv->mclk);
	}

	if (ret < 0) {
		dev_err(card->dev, "can't set codec sysclk: %d\n", ret);
		return ret;
	}

	return 0;
}

static int rt5651_ext_amp_power_event(struct snd_soc_dapm_widget *w,
	struct snd_kcontrol *kcontrol, int event)
{
	struct snd_soc_card *card = w->dapm->card;
	struct byt_rt5651_private *priv = snd_soc_card_get_drvdata(card);

	if (SND_SOC_DAPM_EVENT_ON(event))
		gpiod_set_value_cansleep(priv->ext_amp_gpio, 1);
	else
		gpiod_set_value_cansleep(priv->ext_amp_gpio, 0);

	return 0;
}

static const struct snd_soc_dapm_widget byt_rt5651_widgets[] = {
	SND_SOC_DAPM_HP("Headphone", NULL),
	SND_SOC_DAPM_MIC("Headset Mic", NULL),
	SND_SOC_DAPM_MIC("Internal Mic", NULL),
	SND_SOC_DAPM_SPK("Speaker", NULL),
	SND_SOC_DAPM_LINE("Line In", NULL),
	SND_SOC_DAPM_SUPPLY("Platform Clock", SND_SOC_NOPM, 0, 0,
			    platform_clock_control, SND_SOC_DAPM_PRE_PMU |
			    SND_SOC_DAPM_POST_PMD),
	SND_SOC_DAPM_SUPPLY("Ext Amp Power", SND_SOC_NOPM, 0, 0,
			    rt5651_ext_amp_power_event,
			    SND_SOC_DAPM_PRE_PMD | SND_SOC_DAPM_POST_PMU),
};

static const struct snd_soc_dapm_route byt_rt5651_audio_map[] = {
	{"Headphone", NULL, "Platform Clock"},
	{"Headset Mic", NULL, "Platform Clock"},
	{"Internal Mic", NULL, "Platform Clock"},
	{"Speaker", NULL, "Platform Clock"},
	{"Speaker", NULL, "Ext Amp Power"},
	{"Line In", NULL, "Platform Clock"},

	{"Headset Mic", NULL, "micbias1"}, /* lowercase for rt5651 */
	{"Headphone", NULL, "HPOL"},
	{"Headphone", NULL, "HPOR"},
	{"Speaker", NULL, "LOUTL"},
	{"Speaker", NULL, "LOUTR"},
	{"IN2P", NULL, "Line In"},
	{"IN2N", NULL, "Line In"},

};

static const struct snd_soc_dapm_route byt_rt5651_intmic_dmic_map[] = {
	{"DMIC L1", NULL, "Internal Mic"},
	{"DMIC R1", NULL, "Internal Mic"},
	{"IN2P", NULL, "Headset Mic"},
};

static const struct snd_soc_dapm_route byt_rt5651_intmic_in1_map[] = {
	{"Internal Mic", NULL, "micbias1"},
	{"IN1P", NULL, "Internal Mic"},
	{"IN3P", NULL, "Headset Mic"},
};

static const struct snd_soc_dapm_route byt_rt5651_intmic_in2_map[] = {
	{"Internal Mic", NULL, "micbias1"},
	{"IN2P", NULL, "Internal Mic"},
	{"IN3P", NULL, "Headset Mic"},
};

static const struct snd_soc_dapm_route byt_rt5651_intmic_in1_in2_map[] = {
	{"Internal Mic", NULL, "micbias1"},
	{"IN1P", NULL, "Internal Mic"},
	{"IN2P", NULL, "Internal Mic"},
	{"IN3P", NULL, "Headset Mic"},
};

static const struct snd_soc_dapm_route byt_rt5651_ssp0_aif1_map[] = {
	{"ssp0 Tx", NULL, "modem_out"},
	{"modem_in", NULL, "ssp0 Rx"},

	{"AIF1 Playback", NULL, "ssp0 Tx"},
	{"ssp0 Rx", NULL, "AIF1 Capture"},
};

static const struct snd_soc_dapm_route byt_rt5651_ssp0_aif2_map[] = {
	{"ssp0 Tx", NULL, "modem_out"},
	{"modem_in", NULL, "ssp0 Rx"},

	{"AIF2 Playback", NULL, "ssp0 Tx"},
	{"ssp0 Rx", NULL, "AIF2 Capture"},
};

static const struct snd_soc_dapm_route byt_rt5651_ssp2_aif1_map[] = {
	{"ssp2 Tx", NULL, "codec_out0"},
	{"ssp2 Tx", NULL, "codec_out1"},
	{"codec_in0", NULL, "ssp2 Rx"},
	{"codec_in1", NULL, "ssp2 Rx"},

	{"AIF1 Playback", NULL, "ssp2 Tx"},
	{"ssp2 Rx", NULL, "AIF1 Capture"},
};

static const struct snd_soc_dapm_route byt_rt5651_ssp2_aif2_map[] = {
	{"ssp2 Tx", NULL, "codec_out0"},
	{"ssp2 Tx", NULL, "codec_out1"},
	{"codec_in0", NULL, "ssp2 Rx"},
	{"codec_in1", NULL, "ssp2 Rx"},

	{"AIF2 Playback", NULL, "ssp2 Tx"},
	{"ssp2 Rx", NULL, "AIF2 Capture"},
};

static const struct snd_kcontrol_new byt_rt5651_controls[] = {
	SOC_DAPM_PIN_SWITCH("Headphone"),
	SOC_DAPM_PIN_SWITCH("Headset Mic"),
	SOC_DAPM_PIN_SWITCH("Internal Mic"),
	SOC_DAPM_PIN_SWITCH("Speaker"),
	SOC_DAPM_PIN_SWITCH("Line In"),
};

static struct snd_soc_jack_pin bytcr_jack_pins[] = {
	{
		.pin	= "Headphone",
		.mask	= SND_JACK_HEADPHONE,
	},
	{
		.pin	= "Headset Mic",
		.mask	= SND_JACK_MICROPHONE,
	},
};

static int byt_rt5651_aif1_hw_params(struct snd_pcm_substream *substream,
					struct snd_pcm_hw_params *params)
{
	struct snd_soc_pcm_runtime *rtd = substream->private_data;
	struct snd_soc_dai *codec_dai = rtd->codec_dai;
	snd_pcm_format_t format = params_format(params);
	int rate = params_rate(params);
	int bclk_ratio;

	if (format == SNDRV_PCM_FORMAT_S16_LE)
		bclk_ratio = 32;
	else
		bclk_ratio = 50;

	return byt_rt5651_prepare_and_enable_pll1(codec_dai, rate, bclk_ratio);
}

static const struct acpi_gpio_params pov_p1006w_hp_detect = { 1, 0, false };
static const struct acpi_gpio_params pov_p1006w_ext_amp_en = { 2, 0, true };

static const struct acpi_gpio_mapping byt_rt5651_pov_p1006w_gpios[] = {
	{ "hp-detect-gpios", &pov_p1006w_hp_detect, 1, },
	{ "ext-amp-enable-gpios", &pov_p1006w_ext_amp_en, 1, },
	{ },
};

static int byt_rt5651_pov_p1006w_quirk_cb(const struct dmi_system_id *id)
{
	byt_rt5651_quirk = (unsigned long)id->driver_data;
	byt_rt5651_gpios = byt_rt5651_pov_p1006w_gpios;
	return 1;
}

static int byt_rt5651_quirk_cb(const struct dmi_system_id *id)
{
	byt_rt5651_quirk = (unsigned long)id->driver_data;
	return 1;
}

static const struct dmi_system_id byt_rt5651_quirk_table[] = {
	{
		/* Chuwi Hi8 Pro (CWI513) */
		.callback = byt_rt5651_quirk_cb,
		.matches = {
			DMI_MATCH(DMI_SYS_VENDOR, "Hampoo"),
			DMI_MATCH(DMI_PRODUCT_NAME, "X1D3_C806N"),
		},
		.driver_data = (void *)(BYT_RT5651_DEFAULT_QUIRKS |
					BYT_RT5651_IN2_MAP |
					BYT_RT5651_HP_LR_SWAPPED |
					BYT_RT5651_MONO_SPEAKER),
	},
	{
		/* Chuwi Vi8 Plus (CWI519) */
		.callback = byt_rt5651_quirk_cb,
		.matches = {
			DMI_MATCH(DMI_SYS_VENDOR, "Hampoo"),
			DMI_MATCH(DMI_PRODUCT_NAME, "D2D3_Vi8A1"),
		},
		.driver_data = (void *)(BYT_RT5651_DEFAULT_QUIRKS |
					BYT_RT5651_IN2_MAP |
					BYT_RT5651_HP_LR_SWAPPED |
					BYT_RT5651_MONO_SPEAKER),
	},
	{
		/* I.T.Works TW701, Ployer Momo7w and Trekstor ST70416-6
		 * (these all use the same mainboard) */
		.callback = byt_rt5651_quirk_cb,
		.matches = {
			DMI_MATCH(DMI_BIOS_VENDOR, "INSYDE Corp."),
			/* Partial match for all of itWORKS.G.WI71C.JGBMRBA,
			 * TREK.G.WI71C.JGBMRBA0x and MOMO.G.WI71C.MABMRBA02 */
			DMI_MATCH(DMI_BIOS_VERSION, ".G.WI71C."),
		},
		.driver_data = (void *)(BYT_RT5651_DEFAULT_QUIRKS |
					BYT_RT5651_IN2_MAP |
					BYT_RT5651_SSP0_AIF1 |
					BYT_RT5651_MONO_SPEAKER),
	},
	{
		/* KIANO SlimNote 14.2 */
		.callback = byt_rt5651_quirk_cb,
		.matches = {
			DMI_MATCH(DMI_SYS_VENDOR, "KIANO"),
			DMI_MATCH(DMI_PRODUCT_NAME, "KIANO SlimNote 14.2"),
		},
		.driver_data = (void *)(BYT_RT5651_DEFAULT_QUIRKS |
					BYT_RT5651_IN1_IN2_MAP),
	},
	{
		/* Minnowboard Max B3 */
		.callback = byt_rt5651_quirk_cb,
		.matches = {
			DMI_MATCH(DMI_SYS_VENDOR, "Circuitco"),
			DMI_MATCH(DMI_PRODUCT_NAME, "Minnowboard Max B3 PLATFORM"),
		},
		.driver_data = (void *)(BYT_RT5651_IN1_MAP),
	},
	{
		/* Minnowboard Turbot */
		.callback = byt_rt5651_quirk_cb,
		.matches = {
			DMI_MATCH(DMI_SYS_VENDOR, "ADI"),
			DMI_MATCH(DMI_PRODUCT_NAME, "Minnowboard Turbot"),
		},
		.driver_data = (void *)(BYT_RT5651_MCLK_EN |
					BYT_RT5651_IN1_MAP),
	},
	{
		/* Point of View mobii wintab p1006w (v1.0) */
		.callback = byt_rt5651_pov_p1006w_quirk_cb,
		.matches = {
			DMI_EXACT_MATCH(DMI_SYS_VENDOR, "Insyde"),
			DMI_EXACT_MATCH(DMI_PRODUCT_NAME, "BayTrail"),
			/* Note 105b is Foxcon's USB/PCI vendor id */
			DMI_EXACT_MATCH(DMI_BOARD_VENDOR, "105B"),
			DMI_EXACT_MATCH(DMI_BOARD_NAME, "0E57"),
		},
		.driver_data = (void *)(BYT_RT5651_DMIC_MAP |
					BYT_RT5651_OVCD_TH_2000UA |
					BYT_RT5651_OVCD_SF_0P75 |
					BYT_RT5651_DMIC_EN |
					BYT_RT5651_MCLK_EN |
					BYT_RT5651_SSP0_AIF1),
	},
	{
		/* VIOS LTH17 */
		.callback = byt_rt5651_quirk_cb,
		.matches = {
			DMI_MATCH(DMI_SYS_VENDOR, "VIOS"),
			DMI_MATCH(DMI_PRODUCT_NAME, "LTH17"),
		},
		.driver_data = (void *)(BYT_RT5651_IN1_IN2_MAP |
					BYT_RT5651_JD1_1 |
					BYT_RT5651_OVCD_TH_2000UA |
					BYT_RT5651_OVCD_SF_1P0 |
					BYT_RT5651_MCLK_EN),
	},
	{
		/* Yours Y8W81 (and others using the same mainboard) */
		.callback = byt_rt5651_quirk_cb,
		.matches = {
			DMI_MATCH(DMI_BIOS_VENDOR, "INSYDE Corp."),
			/* Partial match for all devs with a W86C mainboard */
			DMI_MATCH(DMI_BIOS_VERSION, ".F.W86C."),
		},
		.driver_data = (void *)(BYT_RT5651_DEFAULT_QUIRKS |
					BYT_RT5651_IN2_MAP |
					BYT_RT5651_SSP0_AIF1 |
					BYT_RT5651_MONO_SPEAKER),
	},
	{}
};

/*
 * Note this MUST be called before snd_soc_register_card(), so that the props
 * are in place before the codec component driver's probe function parses them.
 */
static int byt_rt5651_add_codec_device_props(struct device *i2c_dev)
{
	struct property_entry props[MAX_NO_PROPS] = {};
	int cnt = 0;

	props[cnt++] = PROPERTY_ENTRY_U32("realtek,jack-detect-source",
				BYT_RT5651_JDSRC(byt_rt5651_quirk));

	props[cnt++] = PROPERTY_ENTRY_U32("realtek,over-current-threshold-microamp",
				BYT_RT5651_OVCD_TH(byt_rt5651_quirk) * 100);

	props[cnt++] = PROPERTY_ENTRY_U32("realtek,over-current-scale-factor",
				BYT_RT5651_OVCD_SF(byt_rt5651_quirk));

	if (byt_rt5651_quirk & BYT_RT5651_DMIC_EN)
		props[cnt++] = PROPERTY_ENTRY_BOOL("realtek,dmic-en");

	return device_add_properties(i2c_dev, props);
}

static int byt_rt5651_init(struct snd_soc_pcm_runtime *runtime)
{
	struct snd_soc_card *card = runtime->card;
	struct snd_soc_component *codec = runtime->codec_dai->component;
	struct byt_rt5651_private *priv = snd_soc_card_get_drvdata(card);
	const struct snd_soc_dapm_route *custom_map;
	int num_routes;
	int report;
	int ret;

	card->dapm.idle_bias_off = true;

	/* Start with RC clk for jack-detect (we disable MCLK below) */
	if (byt_rt5651_quirk & BYT_RT5651_MCLK_EN)
		snd_soc_component_update_bits(codec, RT5651_GLB_CLK,
			RT5651_SCLK_SRC_MASK, RT5651_SCLK_SRC_RCCLK);

	switch (BYT_RT5651_MAP(byt_rt5651_quirk)) {
	case BYT_RT5651_IN1_MAP:
		custom_map = byt_rt5651_intmic_in1_map;
		num_routes = ARRAY_SIZE(byt_rt5651_intmic_in1_map);
		break;
	case BYT_RT5651_IN2_MAP:
		custom_map = byt_rt5651_intmic_in2_map;
		num_routes = ARRAY_SIZE(byt_rt5651_intmic_in2_map);
		break;
	case BYT_RT5651_IN1_IN2_MAP:
		custom_map = byt_rt5651_intmic_in1_in2_map;
		num_routes = ARRAY_SIZE(byt_rt5651_intmic_in1_in2_map);
		break;
	default:
		custom_map = byt_rt5651_intmic_dmic_map;
		num_routes = ARRAY_SIZE(byt_rt5651_intmic_dmic_map);
	}
	ret = snd_soc_dapm_add_routes(&card->dapm, custom_map, num_routes);
	if (ret)
		return ret;

	if (byt_rt5651_quirk & BYT_RT5651_SSP2_AIF2) {
		ret = snd_soc_dapm_add_routes(&card->dapm,
					byt_rt5651_ssp2_aif2_map,
					ARRAY_SIZE(byt_rt5651_ssp2_aif2_map));
	} else if (byt_rt5651_quirk & BYT_RT5651_SSP0_AIF1) {
		ret = snd_soc_dapm_add_routes(&card->dapm,
					byt_rt5651_ssp0_aif1_map,
					ARRAY_SIZE(byt_rt5651_ssp0_aif1_map));
	} else if (byt_rt5651_quirk & BYT_RT5651_SSP0_AIF2) {
		ret = snd_soc_dapm_add_routes(&card->dapm,
					byt_rt5651_ssp0_aif2_map,
					ARRAY_SIZE(byt_rt5651_ssp0_aif2_map));
	} else {
		ret = snd_soc_dapm_add_routes(&card->dapm,
					byt_rt5651_ssp2_aif1_map,
					ARRAY_SIZE(byt_rt5651_ssp2_aif1_map));
	}
	if (ret)
		return ret;

	ret = snd_soc_add_card_controls(card, byt_rt5651_controls,
					ARRAY_SIZE(byt_rt5651_controls));
	if (ret) {
		dev_err(card->dev, "unable to add card controls\n");
		return ret;
	}
	snd_soc_dapm_ignore_suspend(&card->dapm, "Headphone");
	snd_soc_dapm_ignore_suspend(&card->dapm, "Speaker");

	if (byt_rt5651_quirk & BYT_RT5651_MCLK_EN) {
		/*
		 * The firmware might enable the clock at
		 * boot (this information may or may not
		 * be reflected in the enable clock register).
		 * To change the rate we must disable the clock
		 * first to cover these cases. Due to common
		 * clock framework restrictions that do not allow
		 * to disable a clock that has not been enabled,
		 * we need to enable the clock first.
		 */
		ret = clk_prepare_enable(priv->mclk);
		if (!ret)
			clk_disable_unprepare(priv->mclk);

		if (byt_rt5651_quirk & BYT_RT5651_MCLK_25MHZ)
			ret = clk_set_rate(priv->mclk, 25000000);
		else
			ret = clk_set_rate(priv->mclk, 19200000);

		if (ret)
			dev_err(card->dev, "unable to set MCLK rate\n");
	}

	report = 0;
	if (BYT_RT5651_JDSRC(byt_rt5651_quirk))
		report = SND_JACK_HEADSET | SND_JACK_BTN_0;
	else if (priv->hp_detect)
		report = SND_JACK_HEADSET;

	if (report) {
		ret = snd_soc_card_jack_new(runtime->card, "Headset",
				    report, &priv->jack, bytcr_jack_pins,
				    ARRAY_SIZE(bytcr_jack_pins));
		if (ret) {
			dev_err(runtime->dev, "jack creation failed %d\n", ret);
			return ret;
		}

		if (report & SND_JACK_BTN_0)
			snd_jack_set_key(priv->jack.jack, SND_JACK_BTN_0,
					 KEY_PLAYPAUSE);

		ret = snd_soc_component_set_jack(codec, &priv->jack,
						 priv->hp_detect);
		if (ret)
			return ret;
	}

	return 0;
}

static const struct snd_soc_pcm_stream byt_rt5651_dai_params = {
	.formats = SNDRV_PCM_FMTBIT_S24_LE,
	.rate_min = 48000,
	.rate_max = 48000,
	.channels_min = 2,
	.channels_max = 2,
};

static int byt_rt5651_codec_fixup(struct snd_soc_pcm_runtime *rtd,
			    struct snd_pcm_hw_params *params)
{
	struct snd_interval *rate = hw_param_interval(params,
			SNDRV_PCM_HW_PARAM_RATE);
	struct snd_interval *channels = hw_param_interval(params,
						SNDRV_PCM_HW_PARAM_CHANNELS);
	int ret, bits;

	/* The DSP will covert the FE rate to 48k, stereo */
	rate->min = rate->max = 48000;
	channels->min = channels->max = 2;

	if ((byt_rt5651_quirk & BYT_RT5651_SSP0_AIF1) ||
	    (byt_rt5651_quirk & BYT_RT5651_SSP0_AIF2)) {
		/* set SSP0 to 16-bit */
		params_set_format(params, SNDRV_PCM_FORMAT_S16_LE);
		bits = 16;
	} else {
		/* set SSP2 to 24-bit */
		params_set_format(params, SNDRV_PCM_FORMAT_S24_LE);
		bits = 24;
	}

	/*
	 * Default mode for SSP configuration is TDM 4 slot, override config
	 * with explicit setting to I2S 2ch. The word length is set with
	 * dai_set_tdm_slot() since there is no other API exposed
	 */
	ret = snd_soc_dai_set_fmt(rtd->cpu_dai,
				  SND_SOC_DAIFMT_I2S     |
				  SND_SOC_DAIFMT_NB_NF   |
				  SND_SOC_DAIFMT_CBS_CFS
				  );

	if (ret < 0) {
		dev_err(rtd->dev, "can't set format to I2S, err %d\n", ret);
		return ret;
	}

	ret = snd_soc_dai_set_tdm_slot(rtd->cpu_dai, 0x3, 0x3, 2, bits);
	if (ret < 0) {
		dev_err(rtd->dev, "can't set I2S config, err %d\n", ret);
		return ret;
	}

	return 0;
}

static const unsigned int rates_48000[] = {
	48000,
};

static const struct snd_pcm_hw_constraint_list constraints_48000 = {
	.count = ARRAY_SIZE(rates_48000),
	.list  = rates_48000,
};

static int byt_rt5651_aif1_startup(struct snd_pcm_substream *substream)
{
	return snd_pcm_hw_constraint_list(substream->runtime, 0,
			SNDRV_PCM_HW_PARAM_RATE,
			&constraints_48000);
}

static const struct snd_soc_ops byt_rt5651_aif1_ops = {
	.startup = byt_rt5651_aif1_startup,
};

static const struct snd_soc_ops byt_rt5651_be_ssp2_ops = {
	.hw_params = byt_rt5651_aif1_hw_params,
};

static struct snd_soc_dai_link byt_rt5651_dais[] = {
	[MERR_DPCM_AUDIO] = {
		.name = "Audio Port",
		.stream_name = "Audio",
		.cpu_dai_name = "media-cpu-dai",
		.codec_dai_name = "snd-soc-dummy-dai",
		.codec_name = "snd-soc-dummy",
		.platform_name = "sst-mfld-platform",
		.nonatomic = true,
		.dynamic = 1,
		.dpcm_playback = 1,
		.dpcm_capture = 1,
		.ops = &byt_rt5651_aif1_ops,
	},
	[MERR_DPCM_DEEP_BUFFER] = {
		.name = "Deep-Buffer Audio Port",
		.stream_name = "Deep-Buffer Audio",
		.cpu_dai_name = "deepbuffer-cpu-dai",
		.codec_dai_name = "snd-soc-dummy-dai",
		.codec_name = "snd-soc-dummy",
		.platform_name = "sst-mfld-platform",
		.nonatomic = true,
		.dynamic = 1,
		.dpcm_playback = 1,
		.ops = &byt_rt5651_aif1_ops,
	},
	/* CODEC<->CODEC link */
	/* back ends */
	{
		.name = "SSP2-Codec",
		.id = 0,
		.cpu_dai_name = "ssp2-port",
		.platform_name = "sst-mfld-platform",
		.no_pcm = 1,
		.codec_dai_name = "rt5651-aif1",
		.codec_name = "i2c-10EC5651:00",
		.dai_fmt = SND_SOC_DAIFMT_I2S | SND_SOC_DAIFMT_NB_NF
						| SND_SOC_DAIFMT_CBS_CFS,
		.be_hw_params_fixup = byt_rt5651_codec_fixup,
		.ignore_suspend = 1,
		.nonatomic = true,
		.dpcm_playback = 1,
		.dpcm_capture = 1,
		.init = byt_rt5651_init,
		.ops = &byt_rt5651_be_ssp2_ops,
	},
};

/* SoC card */
static char byt_rt5651_codec_name[SND_ACPI_I2C_ID_LEN];
static char byt_rt5651_codec_aif_name[12]; /*  = "rt5651-aif[1|2]" */
static char byt_rt5651_cpu_dai_name[10]; /*  = "ssp[0|2]-port" */
static char byt_rt5651_long_name[50]; /* = "bytcr-rt5651-*-spk-*-mic[-swapped-hp]" */

static int byt_rt5651_suspend(struct snd_soc_card *card)
{
	struct snd_soc_component *component;

	if (!BYT_RT5651_JDSRC(byt_rt5651_quirk))
		return 0;

	for_each_card_components(card, component) {
		if (!strcmp(component->name, byt_rt5651_codec_name)) {
			dev_dbg(component->dev, "disabling jack detect before suspend\n");
			snd_soc_component_set_jack(component, NULL, NULL);
			break;
		}
	}

	return 0;
}

static int byt_rt5651_resume(struct snd_soc_card *card)
{
	struct byt_rt5651_private *priv = snd_soc_card_get_drvdata(card);
	struct snd_soc_component *component;

	if (!BYT_RT5651_JDSRC(byt_rt5651_quirk))
		return 0;

	for_each_card_components(card, component) {
		if (!strcmp(component->name, byt_rt5651_codec_name)) {
			dev_dbg(component->dev, "re-enabling jack detect after resume\n");
			snd_soc_component_set_jack(component, &priv->jack,
						   priv->hp_detect);
			break;
		}
	}

	return 0;
}

static struct snd_soc_card byt_rt5651_card = {
	.name = "bytcr-rt5651",
	.owner = THIS_MODULE,
	.dai_link = byt_rt5651_dais,
	.num_links = ARRAY_SIZE(byt_rt5651_dais),
	.dapm_widgets = byt_rt5651_widgets,
	.num_dapm_widgets = ARRAY_SIZE(byt_rt5651_widgets),
	.dapm_routes = byt_rt5651_audio_map,
	.num_dapm_routes = ARRAY_SIZE(byt_rt5651_audio_map),
	.fully_routed = true,
	.suspend_pre = byt_rt5651_suspend,
	.resume_post = byt_rt5651_resume,
};

static const struct x86_cpu_id baytrail_cpu_ids[] = {
	{ X86_VENDOR_INTEL, 6, INTEL_FAM6_ATOM_SILVERMONT }, /* Valleyview */
	{}
};

static const struct x86_cpu_id cherrytrail_cpu_ids[] = {
	{ X86_VENDOR_INTEL, 6, INTEL_FAM6_ATOM_AIRMONT },     /* Braswell */
	{}
};

static const struct acpi_gpio_params ext_amp_enable_gpios = { 0, 0, false };

static const struct acpi_gpio_mapping cht_rt5651_gpios[] = {
	/*
	 * Some boards have I2cSerialBusV2, GpioIo, GpioInt as ACPI resources,
	 * other boards may  have I2cSerialBusV2, GpioInt, GpioIo instead.
	 * We want the GpioIo one for the ext-amp-enable-gpio.
	 */
	{ "ext-amp-enable-gpios", &ext_amp_enable_gpios, 1, ACPI_GPIO_QUIRK_ONLY_GPIOIO },
	{ },
};

<<<<<<< HEAD
/*
 * Some boards have I2cSerialBusV2, GpioIo, GpioInt as ACPI resources, other
 * boards may  have I2cSerialBusV2, GpioInt, GpioIo instead. We want the
 * GpioIo one for the ext-amp-enable-gpio and both count for the index in
 * acpi_gpio_params index.  So we have 2 different mappings and the code
 * below figures out which one to use.
 */
struct byt_rt5651_acpi_resource_data {
	int gpio_count;
	int gpio_int_idx;
};

static int snd_byt_rt5651_acpi_resource(struct acpi_resource *ares, void *arg)
{
	struct byt_rt5651_acpi_resource_data *data = arg;

	if (ares->type != ACPI_RESOURCE_TYPE_GPIO)
		return 0;

	if (ares->data.gpio.connection_type == ACPI_RESOURCE_GPIO_TYPE_INT)
		data->gpio_int_idx = data->gpio_count;

	data->gpio_count++;
	return 0;
}

static void snd_byt_rt5651_mc_pick_amp_en_gpio_mapping(struct device *codec)
{
	struct byt_rt5651_acpi_resource_data data = { 0, -1 };
	LIST_HEAD(resources);
	int ret;

	ret = acpi_dev_get_resources(ACPI_COMPANION(codec), &resources,
				     snd_byt_rt5651_acpi_resource, &data);
	if (ret < 0) {
		dev_warn(codec, "Failed to get ACPI resources, not adding external amplifier GPIO mapping\n");
		return;
	}

	/* All info we need is gathered during the walk */
	acpi_dev_free_resource_list(&resources);

	switch (data.gpio_int_idx) {
	case 0:
		byt_rt5651_gpios = byt_rt5651_amp_en_second;
		break;
	case 1:
		byt_rt5651_gpios = byt_rt5651_amp_en_first;
		break;
	default:
		dev_warn(codec, "Unknown GpioInt index %d, not adding external amplifier GPIO mapping\n",
			 data.gpio_int_idx);
	}
}

=======
>>>>>>> 3146089d
struct acpi_chan_package {   /* ACPICA seems to require 64 bit integers */
	u64 aif_value;       /* 1: AIF1, 2: AIF2 */
	u64 mclock_value;    /* usually 25MHz (0x17d7940), ignored */
};

static int snd_byt_rt5651_mc_probe(struct platform_device *pdev)
{
	static const char * const mic_name[] = { "dmic", "in1", "in2", "in12" };
	struct byt_rt5651_private *priv;
	struct snd_soc_acpi_mach *mach;
	const char *platform_name;
	struct device *codec_dev;
	const char *i2c_name = NULL;
	const char *hp_swapped;
	bool is_bytcr = false;
	int ret_val = 0;
	int dai_index = 0;
	int i;

	priv = devm_kzalloc(&pdev->dev, sizeof(*priv), GFP_KERNEL);
	if (!priv)
		return -ENOMEM;

	/* register the soc card */
	byt_rt5651_card.dev = &pdev->dev;

	mach = byt_rt5651_card.dev->platform_data;
	snd_soc_card_set_drvdata(&byt_rt5651_card, priv);

	/* fix index of codec dai */
	for (i = 0; i < ARRAY_SIZE(byt_rt5651_dais); i++) {
		if (!strcmp(byt_rt5651_dais[i].codec_name, "i2c-10EC5651:00")) {
			dai_index = i;
			break;
		}
	}

	/* fixup codec name based on HID */
	i2c_name = acpi_dev_get_first_match_name(mach->id, NULL, -1);
	if (!i2c_name) {
		dev_err(&pdev->dev, "Error cannot find '%s' dev\n", mach->id);
		return -ENODEV;
	}
	snprintf(byt_rt5651_codec_name, sizeof(byt_rt5651_codec_name),
		"%s%s", "i2c-", i2c_name);
	byt_rt5651_dais[dai_index].codec_name = byt_rt5651_codec_name;

	codec_dev = bus_find_device_by_name(&i2c_bus_type, NULL,
					    byt_rt5651_codec_name);
	if (!codec_dev)
		return -EPROBE_DEFER;

	/*
	 * swap SSP0 if bytcr is detected
	 * (will be overridden if DMI quirk is detected)
	 */
	if (x86_match_cpu(baytrail_cpu_ids)) {
		if (mach->mach_params.acpi_ipc_irq_index == 0)
			is_bytcr = true;
	}

	if (is_bytcr) {
		/*
		 * Baytrail CR platforms may have CHAN package in BIOS, try
		 * to find relevant routing quirk based as done on Windows
		 * platforms. We have to read the information directly from the
		 * BIOS, at this stage the card is not created and the links
		 * with the codec driver/pdata are non-existent
		 */

		struct acpi_chan_package chan_package;

		/* format specified: 2 64-bit integers */
		struct acpi_buffer format = {sizeof("NN"), "NN"};
		struct acpi_buffer state = {0, NULL};
		struct snd_soc_acpi_package_context pkg_ctx;
		bool pkg_found = false;

		state.length = sizeof(chan_package);
		state.pointer = &chan_package;

		pkg_ctx.name = "CHAN";
		pkg_ctx.length = 2;
		pkg_ctx.format = &format;
		pkg_ctx.state = &state;
		pkg_ctx.data_valid = false;

		pkg_found = snd_soc_acpi_find_package_from_hid(mach->id,
							       &pkg_ctx);
		if (pkg_found) {
			if (chan_package.aif_value == 1) {
				dev_info(&pdev->dev, "BIOS Routing: AIF1 connected\n");
				byt_rt5651_quirk |= BYT_RT5651_SSP0_AIF1;
			} else  if (chan_package.aif_value == 2) {
				dev_info(&pdev->dev, "BIOS Routing: AIF2 connected\n");
				byt_rt5651_quirk |= BYT_RT5651_SSP0_AIF2;
			} else {
				dev_info(&pdev->dev, "BIOS Routing isn't valid, ignored\n");
				pkg_found = false;
			}
		}

		if (!pkg_found) {
			/* no BIOS indications, assume SSP0-AIF2 connection */
			byt_rt5651_quirk |= BYT_RT5651_SSP0_AIF2;
		}
	}

	/* check quirks before creating card */
	dmi_check_system(byt_rt5651_quirk_table);

	if (quirk_override) {
		dev_info(&pdev->dev, "Overriding quirk 0x%x => 0x%x\n",
			 (unsigned int)byt_rt5651_quirk, quirk_override);
		byt_rt5651_quirk = quirk_override;
	}

	/* Must be called before register_card, also see declaration comment. */
	ret_val = byt_rt5651_add_codec_device_props(codec_dev);
	if (ret_val) {
		put_device(codec_dev);
		return ret_val;
	}

	/* Cherry Trail devices use an external amplifier enable gpio */
	if (x86_match_cpu(cherrytrail_cpu_ids) && !byt_rt5651_gpios)
<<<<<<< HEAD
		snd_byt_rt5651_mc_pick_amp_en_gpio_mapping(codec_dev);
=======
		byt_rt5651_gpios = cht_rt5651_gpios;
>>>>>>> 3146089d

	if (byt_rt5651_gpios) {
		devm_acpi_dev_add_driver_gpios(codec_dev, byt_rt5651_gpios);
		priv->ext_amp_gpio = devm_fwnode_get_index_gpiod_from_child(
						&pdev->dev, "ext-amp-enable", 0,
						codec_dev->fwnode,
						GPIOD_OUT_LOW, "speaker-amp");
		if (IS_ERR(priv->ext_amp_gpio)) {
			ret_val = PTR_ERR(priv->ext_amp_gpio);
			switch (ret_val) {
			case -ENOENT:
				priv->ext_amp_gpio = NULL;
				break;
			default:
				dev_err(&pdev->dev, "Failed to get ext-amp-enable GPIO: %d\n",
					ret_val);
				/* fall through */
			case -EPROBE_DEFER:
				put_device(codec_dev);
				return ret_val;
			}
		}
		priv->hp_detect = devm_fwnode_get_index_gpiod_from_child(
						&pdev->dev, "hp-detect", 0,
						codec_dev->fwnode,
						GPIOD_IN, "hp-detect");
		if (IS_ERR(priv->hp_detect)) {
			ret_val = PTR_ERR(priv->hp_detect);
			switch (ret_val) {
			case -ENOENT:
				priv->hp_detect = NULL;
				break;
			default:
				dev_err(&pdev->dev, "Failed to get hp-detect GPIO: %d\n",
					ret_val);
				/* fall through */
			case -EPROBE_DEFER:
				put_device(codec_dev);
				return ret_val;
			}
		}
	}

	put_device(codec_dev);

	log_quirks(&pdev->dev);

	if ((byt_rt5651_quirk & BYT_RT5651_SSP2_AIF2) ||
	    (byt_rt5651_quirk & BYT_RT5651_SSP0_AIF2)) {
		/* fixup codec aif name */
		snprintf(byt_rt5651_codec_aif_name,
			sizeof(byt_rt5651_codec_aif_name),
			"%s", "rt5651-aif2");

		byt_rt5651_dais[dai_index].codec_dai_name =
			byt_rt5651_codec_aif_name;
	}

	if ((byt_rt5651_quirk & BYT_RT5651_SSP0_AIF1) ||
	    (byt_rt5651_quirk & BYT_RT5651_SSP0_AIF2)) {
		/* fixup cpu dai name name */
		snprintf(byt_rt5651_cpu_dai_name,
			sizeof(byt_rt5651_cpu_dai_name),
			"%s", "ssp0-port");

		byt_rt5651_dais[dai_index].cpu_dai_name =
			byt_rt5651_cpu_dai_name;
	}

	if (byt_rt5651_quirk & BYT_RT5651_MCLK_EN) {
		priv->mclk = devm_clk_get(&pdev->dev, "pmc_plt_clk_3");
		if (IS_ERR(priv->mclk)) {
			ret_val = PTR_ERR(priv->mclk);
			dev_err(&pdev->dev,
				"Failed to get MCLK from pmc_plt_clk_3: %d\n",
				ret_val);
			/*
			 * Fall back to bit clock usage for -ENOENT (clock not
			 * available likely due to missing dependencies), bail
			 * for all other errors, including -EPROBE_DEFER
			 */
			if (ret_val != -ENOENT)
				return ret_val;
			byt_rt5651_quirk &= ~BYT_RT5651_MCLK_EN;
		}
	}

	if (byt_rt5651_quirk & BYT_RT5651_HP_LR_SWAPPED)
		hp_swapped = "-hp-swapped";
	else
		hp_swapped = "";

	snprintf(byt_rt5651_long_name, sizeof(byt_rt5651_long_name),
		 "bytcr-rt5651-%s-spk-%s-mic%s",
		 (byt_rt5651_quirk & BYT_RT5651_MONO_SPEAKER) ?
			"mono" : "stereo",
		 mic_name[BYT_RT5651_MAP(byt_rt5651_quirk)], hp_swapped);
	byt_rt5651_card.long_name = byt_rt5651_long_name;

	/* override plaform name, if required */
	platform_name = mach->mach_params.platform;

	ret_val = snd_soc_fixup_dai_links_platform_name(&byt_rt5651_card,
							platform_name);
	if (ret_val)
		return ret_val;

	ret_val = devm_snd_soc_register_card(&pdev->dev, &byt_rt5651_card);

	if (ret_val) {
		dev_err(&pdev->dev, "devm_snd_soc_register_card failed %d\n",
			ret_val);
		return ret_val;
	}
	platform_set_drvdata(pdev, &byt_rt5651_card);
	return ret_val;
}

static struct platform_driver snd_byt_rt5651_mc_driver = {
	.driver = {
		.name = "bytcr_rt5651",
	},
	.probe = snd_byt_rt5651_mc_probe,
};

module_platform_driver(snd_byt_rt5651_mc_driver);

MODULE_DESCRIPTION("ASoC Intel(R) Baytrail CR Machine driver for RT5651");
MODULE_AUTHOR("Pierre-Louis Bossart <pierre-louis.bossart@linux.intel.com>");
MODULE_LICENSE("GPL v2");
MODULE_ALIAS("platform:bytcr_rt5651");<|MERGE_RESOLUTION|>--- conflicted
+++ resolved
@@ -856,64 +856,6 @@
 	{ },
 };
 
-<<<<<<< HEAD
-/*
- * Some boards have I2cSerialBusV2, GpioIo, GpioInt as ACPI resources, other
- * boards may  have I2cSerialBusV2, GpioInt, GpioIo instead. We want the
- * GpioIo one for the ext-amp-enable-gpio and both count for the index in
- * acpi_gpio_params index.  So we have 2 different mappings and the code
- * below figures out which one to use.
- */
-struct byt_rt5651_acpi_resource_data {
-	int gpio_count;
-	int gpio_int_idx;
-};
-
-static int snd_byt_rt5651_acpi_resource(struct acpi_resource *ares, void *arg)
-{
-	struct byt_rt5651_acpi_resource_data *data = arg;
-
-	if (ares->type != ACPI_RESOURCE_TYPE_GPIO)
-		return 0;
-
-	if (ares->data.gpio.connection_type == ACPI_RESOURCE_GPIO_TYPE_INT)
-		data->gpio_int_idx = data->gpio_count;
-
-	data->gpio_count++;
-	return 0;
-}
-
-static void snd_byt_rt5651_mc_pick_amp_en_gpio_mapping(struct device *codec)
-{
-	struct byt_rt5651_acpi_resource_data data = { 0, -1 };
-	LIST_HEAD(resources);
-	int ret;
-
-	ret = acpi_dev_get_resources(ACPI_COMPANION(codec), &resources,
-				     snd_byt_rt5651_acpi_resource, &data);
-	if (ret < 0) {
-		dev_warn(codec, "Failed to get ACPI resources, not adding external amplifier GPIO mapping\n");
-		return;
-	}
-
-	/* All info we need is gathered during the walk */
-	acpi_dev_free_resource_list(&resources);
-
-	switch (data.gpio_int_idx) {
-	case 0:
-		byt_rt5651_gpios = byt_rt5651_amp_en_second;
-		break;
-	case 1:
-		byt_rt5651_gpios = byt_rt5651_amp_en_first;
-		break;
-	default:
-		dev_warn(codec, "Unknown GpioInt index %d, not adding external amplifier GPIO mapping\n",
-			 data.gpio_int_idx);
-	}
-}
-
-=======
->>>>>>> 3146089d
 struct acpi_chan_package {   /* ACPICA seems to require 64 bit integers */
 	u64 aif_value;       /* 1: AIF1, 2: AIF2 */
 	u64 mclock_value;    /* usually 25MHz (0x17d7940), ignored */
@@ -1040,11 +982,7 @@
 
 	/* Cherry Trail devices use an external amplifier enable gpio */
 	if (x86_match_cpu(cherrytrail_cpu_ids) && !byt_rt5651_gpios)
-<<<<<<< HEAD
-		snd_byt_rt5651_mc_pick_amp_en_gpio_mapping(codec_dev);
-=======
 		byt_rt5651_gpios = cht_rt5651_gpios;
->>>>>>> 3146089d
 
 	if (byt_rt5651_gpios) {
 		devm_acpi_dev_add_driver_gpios(codec_dev, byt_rt5651_gpios);
