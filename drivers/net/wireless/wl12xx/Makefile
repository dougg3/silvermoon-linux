wl12xx-objs		= main.o cmd.o io.o event.o tx.o rx.o ps.o acx.o \
			  boot.o init.o debugfs.o scan.o

wl12xx_spi-objs	= spi.o
wl12xx_sdio-objs	= sdio.o
<<<<<<< HEAD
=======
wl12xx_sdio_test-objs = sdio_test.o
>>>>>>> 3d986b25

wl12xx-$(CONFIG_NL80211_TESTMODE)	+= testmode.o
obj-$(CONFIG_WL12XX)			+= wl12xx.o
obj-$(CONFIG_WL12XX_SPI)		+= wl12xx_spi.o
obj-$(CONFIG_WL12XX_SDIO)		+= wl12xx_sdio.o
<<<<<<< HEAD
=======

obj-$(CONFIG_WL12XX_SDIO_TEST)	+= wl12xx_sdio_test.o
>>>>>>> 3d986b25

# small builtin driver bit
obj-$(CONFIG_WL12XX_PLATFORM_DATA)	+= wl12xx_platform_data.o<|MERGE_RESOLUTION|>--- conflicted
+++ resolved
@@ -3,20 +3,14 @@
 
 wl12xx_spi-objs	= spi.o
 wl12xx_sdio-objs	= sdio.o
-<<<<<<< HEAD
-=======
 wl12xx_sdio_test-objs = sdio_test.o
->>>>>>> 3d986b25
 
 wl12xx-$(CONFIG_NL80211_TESTMODE)	+= testmode.o
 obj-$(CONFIG_WL12XX)			+= wl12xx.o
 obj-$(CONFIG_WL12XX_SPI)		+= wl12xx_spi.o
 obj-$(CONFIG_WL12XX_SDIO)		+= wl12xx_sdio.o
-<<<<<<< HEAD
-=======
 
 obj-$(CONFIG_WL12XX_SDIO_TEST)	+= wl12xx_sdio_test.o
->>>>>>> 3d986b25
 
 # small builtin driver bit
 obj-$(CONFIG_WL12XX_PLATFORM_DATA)	+= wl12xx_platform_data.o