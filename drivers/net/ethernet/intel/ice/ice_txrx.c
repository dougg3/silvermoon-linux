--- conflicted
+++ resolved
@@ -1177,18 +1177,10 @@
 		xdp.frame_sz = ice_rx_frame_truesize(rx_ring, size);
 #endif
 
-<<<<<<< HEAD
-		xdp_prog = READ_ONCE(rx_ring->xdp_prog);
 		if (!xdp_prog)
 			goto construct_skb;
 
-		xdp_res = ice_run_xdp(rx_ring, &xdp, xdp_prog);
-=======
-		if (!xdp_prog)
-			goto construct_skb;
-
 		xdp_res = ice_run_xdp(rx_ring, &xdp, xdp_prog, xdp_ring);
->>>>>>> df0cc57e
 		if (!xdp_res)
 			goto construct_skb;
 		if (xdp_res & (ICE_XDP_TX | ICE_XDP_REDIR)) {
@@ -2214,11 +2206,7 @@
  * @off: Tx offload parameters
  */
 static void
-<<<<<<< HEAD
-ice_tstamp(struct ice_ring *tx_ring, struct sk_buff *skb,
-=======
 ice_tstamp(struct ice_tx_ring *tx_ring, struct sk_buff *skb,
->>>>>>> df0cc57e
 	   struct ice_tx_buf *first, struct ice_tx_offload_params *off)
 {
 	s8 idx;
@@ -2317,11 +2305,8 @@
 					ICE_TXD_CTX_QW1_CMD_S);
 
 	ice_tstamp(tx_ring, skb, first, &offload);
-<<<<<<< HEAD
-=======
 	if (ice_is_switchdev_running(vsi->back))
 		ice_eswitch_set_target_vsi(skb, &offload);
->>>>>>> df0cc57e
 
 	if (offload.cd_qw1 & ICE_TX_DESC_DTYPE_CTX) {
 		struct ice_tx_ctx_desc *cdesc;
