--- conflicted
+++ resolved
@@ -494,13 +494,8 @@
 	return 0;
 }
 
-<<<<<<< HEAD
 static noinline int verity_recheck(struct dm_verity *v, struct dm_verity_io *io,
 				   struct bvec_iter start, sector_t cur_block)
-=======
-static int verity_recheck(struct dm_verity *v, struct dm_verity_io *io,
-			  struct bvec_iter start, sector_t cur_block)
->>>>>>> c375b223
 {
 	struct page *page;
 	void *buffer;
@@ -708,8 +703,6 @@
 	verity_finish_io(io, errno_to_blk_status(verity_verify_io(io)));
 }
 
-<<<<<<< HEAD
-=======
 static void verity_bh_work(struct work_struct *w)
 {
 	struct dm_verity_io *io = container_of(w, struct dm_verity_io, bh_work);
@@ -727,7 +720,6 @@
 	verity_finish_io(io, errno_to_blk_status(err));
 }
 
->>>>>>> c375b223
 static void verity_end_io(struct bio *bio)
 {
 	struct dm_verity_io *io = bio->bi_private;
@@ -740,10 +732,6 @@
 		return;
 	}
 
-<<<<<<< HEAD
-	INIT_WORK(&io->work, verity_work);
-	queue_work(io->v->verify_wq, &io->work);
-=======
 	if (static_branch_unlikely(&use_bh_wq_enabled) && io->v->use_bh_wq) {
 		INIT_WORK(&io->bh_work, verity_bh_work);
 		queue_work(system_bh_wq, &io->bh_work);
@@ -751,7 +739,6 @@
 		INIT_WORK(&io->work, verity_work);
 		queue_work(io->v->verify_wq, &io->work);
 	}
->>>>>>> c375b223
 }
 
 /*
