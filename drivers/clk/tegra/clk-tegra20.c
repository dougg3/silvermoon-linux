/*
 * Copyright (c) 2012, NVIDIA CORPORATION.  All rights reserved.
 *
 * This program is free software; you can redistribute it and/or modify it
 * under the terms and conditions of the GNU General Public License,
 * version 2, as published by the Free Software Foundation.
 *
 * This program is distributed in the hope it will be useful, but WITHOUT
 * ANY WARRANTY; without even the implied warranty of MERCHANTABILITY or
 * FITNESS FOR A PARTICULAR PURPOSE.  See the GNU General Public License for
 * more details.
 *
 * You should have received a copy of the GNU General Public License
 * along with this program.  If not, see <http://www.gnu.org/licenses/>.
 */

#include <linux/io.h>
#include <linux/clk.h>
#include <linux/clk-provider.h>
#include <linux/clkdev.h>
#include <linux/of.h>
#include <linux/of_address.h>
#include <linux/clk/tegra.h>
#include <linux/delay.h>
#include <dt-bindings/clock/tegra20-car.h>

#include "clk.h"
#include "clk-id.h"

#define OSC_CTRL 0x50
#define OSC_CTRL_OSC_FREQ_MASK (3<<30)
#define OSC_CTRL_OSC_FREQ_13MHZ (0<<30)
#define OSC_CTRL_OSC_FREQ_19_2MHZ (1<<30)
#define OSC_CTRL_OSC_FREQ_12MHZ (2<<30)
#define OSC_CTRL_OSC_FREQ_26MHZ (3<<30)
#define OSC_CTRL_MASK (0x3f2 | OSC_CTRL_OSC_FREQ_MASK)

#define OSC_CTRL_PLL_REF_DIV_MASK (3<<28)
#define OSC_CTRL_PLL_REF_DIV_1		(0<<28)
#define OSC_CTRL_PLL_REF_DIV_2		(1<<28)
#define OSC_CTRL_PLL_REF_DIV_4		(2<<28)

#define OSC_FREQ_DET 0x58
#define OSC_FREQ_DET_TRIG (1<<31)

#define OSC_FREQ_DET_STATUS 0x5c
#define OSC_FREQ_DET_BUSY (1<<31)
#define OSC_FREQ_DET_CNT_MASK 0xFFFF

#define TEGRA20_CLK_PERIPH_BANKS	3

#define PLLS_BASE 0xf0
#define PLLS_MISC 0xf4
#define PLLC_BASE 0x80
#define PLLC_MISC 0x8c
#define PLLM_BASE 0x90
#define PLLM_MISC 0x9c
#define PLLP_BASE 0xa0
#define PLLP_MISC 0xac
#define PLLA_BASE 0xb0
#define PLLA_MISC 0xbc
#define PLLU_BASE 0xc0
#define PLLU_MISC 0xcc
#define PLLD_BASE 0xd0
#define PLLD_MISC 0xdc
#define PLLX_BASE 0xe0
#define PLLX_MISC 0xe4
#define PLLE_BASE 0xe8
#define PLLE_MISC 0xec

#define PLL_BASE_LOCK BIT(27)
#define PLLE_MISC_LOCK BIT(11)

#define PLL_MISC_LOCK_ENABLE 18
#define PLLDU_MISC_LOCK_ENABLE 22
#define PLLE_MISC_LOCK_ENABLE 9

#define PLLC_OUT 0x84
#define PLLM_OUT 0x94
#define PLLP_OUTA 0xa4
#define PLLP_OUTB 0xa8
#define PLLA_OUT 0xb4

#define CCLK_BURST_POLICY 0x20
#define SUPER_CCLK_DIVIDER 0x24
#define SCLK_BURST_POLICY 0x28
#define SUPER_SCLK_DIVIDER 0x2c
#define CLK_SYSTEM_RATE 0x30

#define CCLK_BURST_POLICY_SHIFT	28
#define CCLK_RUN_POLICY_SHIFT	4
#define CCLK_IDLE_POLICY_SHIFT	0
#define CCLK_IDLE_POLICY	1
#define CCLK_RUN_POLICY		2
#define CCLK_BURST_POLICY_PLLX	8

#define CLK_SOURCE_I2S1 0x100
#define CLK_SOURCE_I2S2 0x104
#define CLK_SOURCE_PWM 0x110
#define CLK_SOURCE_SPI 0x114
#define CLK_SOURCE_XIO 0x120
#define CLK_SOURCE_TWC 0x12c
#define CLK_SOURCE_IDE 0x144
#define CLK_SOURCE_HDMI 0x18c
#define CLK_SOURCE_DISP1 0x138
#define CLK_SOURCE_DISP2 0x13c
#define CLK_SOURCE_CSITE 0x1d4
#define CLK_SOURCE_I2C1 0x124
#define CLK_SOURCE_I2C2 0x198
#define CLK_SOURCE_I2C3 0x1b8
#define CLK_SOURCE_DVC 0x128
#define CLK_SOURCE_UARTA 0x178
#define CLK_SOURCE_UARTB 0x17c
#define CLK_SOURCE_UARTC 0x1a0
#define CLK_SOURCE_UARTD 0x1c0
#define CLK_SOURCE_UARTE 0x1c4
#define CLK_SOURCE_EMC 0x19c

#define AUDIO_SYNC_CLK 0x38

/* Tegra CPU clock and reset control regs */
#define TEGRA_CLK_RST_CONTROLLER_CLK_CPU_CMPLX		0x4c
#define TEGRA_CLK_RST_CONTROLLER_RST_CPU_CMPLX_SET	0x340
#define TEGRA_CLK_RST_CONTROLLER_RST_CPU_CMPLX_CLR	0x344

#define CPU_CLOCK(cpu)	(0x1 << (8 + cpu))
#define CPU_RESET(cpu)	(0x1111ul << (cpu))

#ifdef CONFIG_PM_SLEEP
static struct cpu_clk_suspend_context {
	u32 pllx_misc;
	u32 pllx_base;

	u32 cpu_burst;
	u32 clk_csite_src;
	u32 cclk_divider;
} tegra20_cpu_clk_sctx;
#endif

static void __iomem *clk_base;
static void __iomem *pmc_base;

#define TEGRA_INIT_DATA_MUX(_name, _parents, _offset,	\
			    _clk_num, _gate_flags, _clk_id)	\
	TEGRA_INIT_DATA(_name, NULL, NULL, _parents, _offset,	\
			30, 2, 0, 0, 8, 1, TEGRA_DIVIDER_ROUND_UP,	\
			_clk_num, \
			_gate_flags, _clk_id)

#define TEGRA_INIT_DATA_DIV16(_name, _parents, _offset, \
			      _clk_num, _gate_flags, _clk_id)	\
	TEGRA_INIT_DATA(_name, NULL, NULL, _parents, _offset,	\
			30, 2, 0, 0, 16, 0, TEGRA_DIVIDER_ROUND_UP, \
			_clk_num, _gate_flags,	\
			_clk_id)

#define TEGRA_INIT_DATA_NODIV(_name, _parents, _offset, \
			      _mux_shift, _mux_width, _clk_num, \
			      _gate_flags, _clk_id)			\
	TEGRA_INIT_DATA(_name, NULL, NULL, _parents, _offset,	\
			_mux_shift, _mux_width, 0, 0, 0, 0, 0, \
			_clk_num, _gate_flags,	\
			_clk_id)

static struct clk **clks;

static struct tegra_clk_pll_freq_table pll_c_freq_table[] = {
	{ 12000000, 600000000, 600, 12, 0, 8 },
	{ 13000000, 600000000, 600, 13, 0, 8 },
	{ 19200000, 600000000, 500, 16, 0, 6 },
	{ 26000000, 600000000, 600, 26, 0, 8 },
	{ 0, 0, 0, 0, 0, 0 },
};

static struct tegra_clk_pll_freq_table pll_m_freq_table[] = {
	{ 12000000, 666000000, 666, 12, 0, 8},
	{ 13000000, 666000000, 666, 13, 0, 8},
	{ 19200000, 666000000, 555, 16, 0, 8},
	{ 26000000, 666000000, 666, 26, 0, 8},
	{ 12000000, 600000000, 600, 12, 0, 8},
	{ 13000000, 600000000, 600, 13, 0, 8},
	{ 19200000, 600000000, 375, 12, 0, 6},
	{ 26000000, 600000000, 600, 26, 0, 8},
	{ 0, 0, 0, 0, 0, 0 },
};

static struct tegra_clk_pll_freq_table pll_p_freq_table[] = {
	{ 12000000, 216000000, 432, 12, 1, 8},
	{ 13000000, 216000000, 432, 13, 1, 8},
	{ 19200000, 216000000, 90,   4, 1, 1},
	{ 26000000, 216000000, 432, 26, 1, 8},
	{ 12000000, 432000000, 432, 12, 0, 8},
	{ 13000000, 432000000, 432, 13, 0, 8},
	{ 19200000, 432000000, 90,   4, 0, 1},
	{ 26000000, 432000000, 432, 26, 0, 8},
	{ 0, 0, 0, 0, 0, 0 },
};

static struct tegra_clk_pll_freq_table pll_a_freq_table[] = {
	{ 28800000, 56448000, 49, 25, 0, 1},
	{ 28800000, 73728000, 64, 25, 0, 1},
	{ 28800000, 24000000,  5,  6, 0, 1},
	{ 0, 0, 0, 0, 0, 0 },
};

static struct tegra_clk_pll_freq_table pll_d_freq_table[] = {
	{ 12000000, 216000000, 216, 12, 0, 4},
	{ 13000000, 216000000, 216, 13, 0, 4},
	{ 19200000, 216000000, 135, 12, 0, 3},
	{ 26000000, 216000000, 216, 26, 0, 4},

	{ 12000000, 594000000, 594, 12, 0, 8},
	{ 13000000, 594000000, 594, 13, 0, 8},
	{ 19200000, 594000000, 495, 16, 0, 8},
	{ 26000000, 594000000, 594, 26, 0, 8},

	{ 12000000, 1000000000, 1000, 12, 0, 12},
	{ 13000000, 1000000000, 1000, 13, 0, 12},
	{ 19200000, 1000000000, 625,  12, 0, 8},
	{ 26000000, 1000000000, 1000, 26, 0, 12},

	{ 0, 0, 0, 0, 0, 0 },
};

static struct tegra_clk_pll_freq_table pll_u_freq_table[] = {
	{ 12000000, 480000000, 960, 12, 0, 0},
	{ 13000000, 480000000, 960, 13, 0, 0},
	{ 19200000, 480000000, 200, 4,  0, 0},
	{ 26000000, 480000000, 960, 26, 0, 0},
	{ 0, 0, 0, 0, 0, 0 },
};

static struct tegra_clk_pll_freq_table pll_x_freq_table[] = {
	/* 1 GHz */
	{ 12000000, 1000000000, 1000, 12, 0, 12},
	{ 13000000, 1000000000, 1000, 13, 0, 12},
	{ 19200000, 1000000000, 625,  12, 0, 8},
	{ 26000000, 1000000000, 1000, 26, 0, 12},

	/* 912 MHz */
	{ 12000000, 912000000,  912,  12, 0, 12},
	{ 13000000, 912000000,  912,  13, 0, 12},
	{ 19200000, 912000000,  760,  16, 0, 8},
	{ 26000000, 912000000,  912,  26, 0, 12},

	/* 816 MHz */
	{ 12000000, 816000000,  816,  12, 0, 12},
	{ 13000000, 816000000,  816,  13, 0, 12},
	{ 19200000, 816000000,  680,  16, 0, 8},
	{ 26000000, 816000000,  816,  26, 0, 12},

	/* 760 MHz */
	{ 12000000, 760000000,  760,  12, 0, 12},
	{ 13000000, 760000000,  760,  13, 0, 12},
	{ 19200000, 760000000,  950,  24, 0, 8},
	{ 26000000, 760000000,  760,  26, 0, 12},

	/* 750 MHz */
	{ 12000000, 750000000,  750,  12, 0, 12},
	{ 13000000, 750000000,  750,  13, 0, 12},
	{ 19200000, 750000000,  625,  16, 0, 8},
	{ 26000000, 750000000,  750,  26, 0, 12},

	/* 608 MHz */
	{ 12000000, 608000000,  608,  12, 0, 12},
	{ 13000000, 608000000,  608,  13, 0, 12},
	{ 19200000, 608000000,  380,  12, 0, 8},
	{ 26000000, 608000000,  608,  26, 0, 12},

	/* 456 MHz */
	{ 12000000, 456000000,  456,  12, 0, 12},
	{ 13000000, 456000000,  456,  13, 0, 12},
	{ 19200000, 456000000,  380,  16, 0, 8},
	{ 26000000, 456000000,  456,  26, 0, 12},

	/* 312 MHz */
	{ 12000000, 312000000,  312,  12, 0, 12},
	{ 13000000, 312000000,  312,  13, 0, 12},
	{ 19200000, 312000000,  260,  16, 0, 8},
	{ 26000000, 312000000,  312,  26, 0, 12},

	{ 0, 0, 0, 0, 0, 0 },
};

static struct tegra_clk_pll_freq_table pll_e_freq_table[] = {
	{ 12000000, 100000000,  200,  24, 0, 0 },
	{ 0, 0, 0, 0, 0, 0 },
};

/* PLL parameters */
static struct tegra_clk_pll_params pll_c_params = {
	.input_min = 2000000,
	.input_max = 31000000,
	.cf_min = 1000000,
	.cf_max = 6000000,
	.vco_min = 20000000,
	.vco_max = 1400000000,
	.base_reg = PLLC_BASE,
	.misc_reg = PLLC_MISC,
	.lock_mask = PLL_BASE_LOCK,
	.lock_enable_bit_idx = PLL_MISC_LOCK_ENABLE,
	.lock_delay = 300,
	.freq_table = pll_c_freq_table,
	.flags = TEGRA_PLL_HAS_CPCON,
};

static struct tegra_clk_pll_params pll_m_params = {
	.input_min = 2000000,
	.input_max = 31000000,
	.cf_min = 1000000,
	.cf_max = 6000000,
	.vco_min = 20000000,
	.vco_max = 1200000000,
	.base_reg = PLLM_BASE,
	.misc_reg = PLLM_MISC,
	.lock_mask = PLL_BASE_LOCK,
	.lock_enable_bit_idx = PLL_MISC_LOCK_ENABLE,
	.lock_delay = 300,
	.freq_table = pll_m_freq_table,
	.flags = TEGRA_PLL_HAS_CPCON,
};

static struct tegra_clk_pll_params pll_p_params = {
	.input_min = 2000000,
	.input_max = 31000000,
	.cf_min = 1000000,
	.cf_max = 6000000,
	.vco_min = 20000000,
	.vco_max = 1400000000,
	.base_reg = PLLP_BASE,
	.misc_reg = PLLP_MISC,
	.lock_mask = PLL_BASE_LOCK,
	.lock_enable_bit_idx = PLL_MISC_LOCK_ENABLE,
	.lock_delay = 300,
	.freq_table = pll_p_freq_table,
	.flags = TEGRA_PLL_FIXED | TEGRA_PLL_HAS_CPCON,
	.fixed_rate =  216000000,
};

static struct tegra_clk_pll_params pll_a_params = {
	.input_min = 2000000,
	.input_max = 31000000,
	.cf_min = 1000000,
	.cf_max = 6000000,
	.vco_min = 20000000,
	.vco_max = 1400000000,
	.base_reg = PLLA_BASE,
	.misc_reg = PLLA_MISC,
	.lock_mask = PLL_BASE_LOCK,
	.lock_enable_bit_idx = PLL_MISC_LOCK_ENABLE,
	.lock_delay = 300,
	.freq_table = pll_a_freq_table,
	.flags = TEGRA_PLL_HAS_CPCON,
};

static struct tegra_clk_pll_params pll_d_params = {
	.input_min = 2000000,
	.input_max = 40000000,
	.cf_min = 1000000,
	.cf_max = 6000000,
	.vco_min = 40000000,
	.vco_max = 1000000000,
	.base_reg = PLLD_BASE,
	.misc_reg = PLLD_MISC,
	.lock_mask = PLL_BASE_LOCK,
	.lock_enable_bit_idx = PLLDU_MISC_LOCK_ENABLE,
	.lock_delay = 1000,
	.freq_table = pll_d_freq_table,
	.flags = TEGRA_PLL_HAS_CPCON,
};

static struct pdiv_map pllu_p[] = {
	{ .pdiv = 1, .hw_val = 1 },
	{ .pdiv = 2, .hw_val = 0 },
	{ .pdiv = 0, .hw_val = 0 },
};

static struct tegra_clk_pll_params pll_u_params = {
	.input_min = 2000000,
	.input_max = 40000000,
	.cf_min = 1000000,
	.cf_max = 6000000,
	.vco_min = 48000000,
	.vco_max = 960000000,
	.base_reg = PLLU_BASE,
	.misc_reg = PLLU_MISC,
	.lock_mask = PLL_BASE_LOCK,
	.lock_enable_bit_idx = PLLDU_MISC_LOCK_ENABLE,
	.lock_delay = 1000,
	.pdiv_tohw = pllu_p,
	.freq_table = pll_u_freq_table,
	.flags = TEGRA_PLLU | TEGRA_PLL_HAS_CPCON,
};

static struct tegra_clk_pll_params pll_x_params = {
	.input_min = 2000000,
	.input_max = 31000000,
	.cf_min = 1000000,
	.cf_max = 6000000,
	.vco_min = 20000000,
	.vco_max = 1200000000,
	.base_reg = PLLX_BASE,
	.misc_reg = PLLX_MISC,
	.lock_mask = PLL_BASE_LOCK,
	.lock_enable_bit_idx = PLL_MISC_LOCK_ENABLE,
	.lock_delay = 300,
	.freq_table = pll_x_freq_table,
	.flags = TEGRA_PLL_HAS_CPCON,
};

static struct tegra_clk_pll_params pll_e_params = {
	.input_min = 12000000,
	.input_max = 12000000,
	.cf_min = 0,
	.cf_max = 0,
	.vco_min = 0,
	.vco_max = 0,
	.base_reg = PLLE_BASE,
	.misc_reg = PLLE_MISC,
	.lock_mask = PLLE_MISC_LOCK,
	.lock_enable_bit_idx = PLLE_MISC_LOCK_ENABLE,
	.lock_delay = 0,
	.freq_table = pll_e_freq_table,
	.flags = TEGRA_PLL_FIXED,
	.fixed_rate = 100000000,
};

static struct tegra_devclk devclks[] __initdata = {
	{ .con_id = "pll_c", .dt_id = TEGRA20_CLK_PLL_C },
	{ .con_id = "pll_c_out1", .dt_id = TEGRA20_CLK_PLL_C_OUT1 },
	{ .con_id = "pll_p", .dt_id = TEGRA20_CLK_PLL_P },
	{ .con_id = "pll_p_out1", .dt_id = TEGRA20_CLK_PLL_P_OUT1 },
	{ .con_id = "pll_p_out2", .dt_id = TEGRA20_CLK_PLL_P_OUT2 },
	{ .con_id = "pll_p_out3", .dt_id = TEGRA20_CLK_PLL_P_OUT3 },
	{ .con_id = "pll_p_out4", .dt_id = TEGRA20_CLK_PLL_P_OUT4 },
	{ .con_id = "pll_m", .dt_id = TEGRA20_CLK_PLL_M },
	{ .con_id = "pll_m_out1", .dt_id = TEGRA20_CLK_PLL_M_OUT1 },
	{ .con_id = "pll_x", .dt_id = TEGRA20_CLK_PLL_X },
	{ .con_id = "pll_u", .dt_id = TEGRA20_CLK_PLL_U },
	{ .con_id = "pll_d", .dt_id = TEGRA20_CLK_PLL_D },
	{ .con_id = "pll_d_out0", .dt_id = TEGRA20_CLK_PLL_D_OUT0 },
	{ .con_id = "pll_a", .dt_id = TEGRA20_CLK_PLL_A },
	{ .con_id = "pll_a_out0", .dt_id = TEGRA20_CLK_PLL_A_OUT0 },
	{ .con_id = "pll_e", .dt_id = TEGRA20_CLK_PLL_E },
	{ .con_id = "cclk", .dt_id = TEGRA20_CLK_CCLK },
	{ .con_id = "sclk", .dt_id = TEGRA20_CLK_SCLK },
	{ .con_id = "hclk", .dt_id = TEGRA20_CLK_HCLK },
	{ .con_id = "pclk", .dt_id = TEGRA20_CLK_PCLK },
	{ .con_id = "fuse", .dt_id = TEGRA20_CLK_FUSE },
	{ .con_id = "twd", .dt_id = TEGRA20_CLK_TWD },
	{ .con_id = "audio", .dt_id = TEGRA20_CLK_AUDIO },
	{ .con_id = "audio_2x", .dt_id = TEGRA20_CLK_AUDIO_2X },
	{ .dev_id = "tegra20-ac97", .dt_id = TEGRA20_CLK_AC97 },
	{ .dev_id = "tegra-apbdma", .dt_id = TEGRA20_CLK_APBDMA },
	{ .dev_id = "rtc-tegra", .dt_id = TEGRA20_CLK_RTC },
	{ .dev_id = "timer", .dt_id = TEGRA20_CLK_TIMER },
	{ .dev_id = "tegra-kbc", .dt_id = TEGRA20_CLK_KBC },
	{ .con_id = "csus", .dev_id =  "tegra_camera", .dt_id = TEGRA20_CLK_CSUS },
	{ .con_id = "vcp", .dev_id = "tegra-avp", .dt_id = TEGRA20_CLK_VCP },
	{ .con_id = "bsea", .dev_id = "tegra-avp", .dt_id = TEGRA20_CLK_BSEA },
	{ .con_id = "bsev", .dev_id = "tegra-aes", .dt_id = TEGRA20_CLK_BSEV },
	{ .con_id = "emc", .dt_id = TEGRA20_CLK_EMC },
	{ .dev_id = "fsl-tegra-udc", .dt_id = TEGRA20_CLK_USBD },
	{ .dev_id = "tegra-ehci.1", .dt_id = TEGRA20_CLK_USB2 },
	{ .dev_id = "tegra-ehci.2", .dt_id = TEGRA20_CLK_USB3 },
	{ .dev_id = "dsi", .dt_id = TEGRA20_CLK_DSI },
	{ .con_id = "csi", .dev_id = "tegra_camera", .dt_id = TEGRA20_CLK_CSI },
	{ .con_id = "isp", .dev_id = "tegra_camera", .dt_id = TEGRA20_CLK_ISP },
	{ .con_id = "pex", .dt_id = TEGRA20_CLK_PEX },
	{ .con_id = "afi", .dt_id = TEGRA20_CLK_AFI },
<<<<<<< HEAD
	{ .con_id = "pcie_xclk", .dt_id = TEGRA20_CLK_PCIE_XCLK },
=======
>>>>>>> 8a0a1af3
	{ .con_id = "cdev1", .dt_id = TEGRA20_CLK_CDEV1 },
	{ .con_id = "cdev2", .dt_id = TEGRA20_CLK_CDEV2 },
	{ .con_id = "clk_32k", .dt_id = TEGRA20_CLK_CLK_32K },
	{ .con_id = "blink", .dt_id = TEGRA20_CLK_BLINK },
	{ .con_id = "clk_m", .dt_id = TEGRA20_CLK_CLK_M },
	{ .con_id = "pll_ref", .dt_id = TEGRA20_CLK_PLL_REF },
	{ .dev_id = "tegra20-i2s.0", .dt_id = TEGRA20_CLK_I2S1 },
	{ .dev_id = "tegra20-i2s.1", .dt_id = TEGRA20_CLK_I2S2 },
	{ .con_id = "spdif_out", .dev_id = "tegra20-spdif", .dt_id = TEGRA20_CLK_SPDIF_OUT },
	{ .con_id = "spdif_in", .dev_id = "tegra20-spdif", .dt_id = TEGRA20_CLK_SPDIF_IN },
	{ .dev_id = "spi_tegra.0", .dt_id = TEGRA20_CLK_SBC1 },
	{ .dev_id = "spi_tegra.1", .dt_id = TEGRA20_CLK_SBC2 },
	{ .dev_id = "spi_tegra.2", .dt_id = TEGRA20_CLK_SBC3 },
	{ .dev_id = "spi_tegra.3", .dt_id = TEGRA20_CLK_SBC4 },
	{ .dev_id = "spi", .dt_id = TEGRA20_CLK_SPI },
	{ .dev_id = "xio", .dt_id = TEGRA20_CLK_XIO },
	{ .dev_id = "twc", .dt_id = TEGRA20_CLK_TWC },
	{ .dev_id = "ide", .dt_id = TEGRA20_CLK_IDE },
	{ .dev_id = "tegra_nand", .dt_id = TEGRA20_CLK_NDFLASH },
	{ .dev_id = "vfir", .dt_id = TEGRA20_CLK_VFIR },
	{ .dev_id = "csite", .dt_id = TEGRA20_CLK_CSITE },
	{ .dev_id = "la", .dt_id = TEGRA20_CLK_LA },
	{ .dev_id = "tegra_w1", .dt_id = TEGRA20_CLK_OWR },
	{ .dev_id = "mipi", .dt_id = TEGRA20_CLK_MIPI },
	{ .dev_id = "vde", .dt_id = TEGRA20_CLK_VDE },
	{ .con_id = "vi", .dev_id =  "tegra_camera", .dt_id = TEGRA20_CLK_VI },
	{ .dev_id = "epp", .dt_id = TEGRA20_CLK_EPP },
	{ .dev_id = "mpe", .dt_id = TEGRA20_CLK_MPE },
	{ .dev_id = "host1x", .dt_id = TEGRA20_CLK_HOST1X },
	{ .dev_id = "3d", .dt_id = TEGRA20_CLK_GR3D },
	{ .dev_id = "2d", .dt_id = TEGRA20_CLK_GR2D },
	{ .dev_id = "tegra-nor", .dt_id = TEGRA20_CLK_NOR },
	{ .dev_id = "sdhci-tegra.0", .dt_id = TEGRA20_CLK_SDMMC1 },
	{ .dev_id = "sdhci-tegra.1", .dt_id = TEGRA20_CLK_SDMMC2 },
	{ .dev_id = "sdhci-tegra.2", .dt_id = TEGRA20_CLK_SDMMC3 },
	{ .dev_id = "sdhci-tegra.3", .dt_id = TEGRA20_CLK_SDMMC4 },
	{ .dev_id = "cve", .dt_id = TEGRA20_CLK_CVE },
	{ .dev_id = "tvo", .dt_id = TEGRA20_CLK_TVO },
	{ .dev_id = "tvdac", .dt_id = TEGRA20_CLK_TVDAC },
	{ .con_id = "vi_sensor", .dev_id = "tegra_camera", .dt_id = TEGRA20_CLK_VI_SENSOR },
	{ .dev_id = "hdmi", .dt_id = TEGRA20_CLK_HDMI },
	{ .con_id = "div-clk", .dev_id = "tegra-i2c.0", .dt_id = TEGRA20_CLK_I2C1 },
	{ .con_id = "div-clk", .dev_id = "tegra-i2c.1", .dt_id = TEGRA20_CLK_I2C2 },
	{ .con_id = "div-clk", .dev_id = "tegra-i2c.2", .dt_id = TEGRA20_CLK_I2C3 },
	{ .con_id = "div-clk", .dev_id = "tegra-i2c.3", .dt_id = TEGRA20_CLK_DVC },
	{ .dev_id = "tegra-pwm", .dt_id = TEGRA20_CLK_PWM },
	{ .dev_id = "tegra_uart.0", .dt_id = TEGRA20_CLK_UARTA },
	{ .dev_id = "tegra_uart.1", .dt_id = TEGRA20_CLK_UARTB },
	{ .dev_id = "tegra_uart.2", .dt_id = TEGRA20_CLK_UARTC },
	{ .dev_id = "tegra_uart.3", .dt_id = TEGRA20_CLK_UARTD },
	{ .dev_id = "tegra_uart.4", .dt_id = TEGRA20_CLK_UARTE },
	{ .dev_id = "tegradc.0", .dt_id = TEGRA20_CLK_DISP1 },
	{ .dev_id = "tegradc.1", .dt_id = TEGRA20_CLK_DISP2 },
};

static struct tegra_clk tegra20_clks[tegra_clk_max] __initdata = {
	[tegra_clk_spdif_out] = { .dt_id = TEGRA20_CLK_SPDIF_OUT, .present = true },
	[tegra_clk_spdif_in] = { .dt_id = TEGRA20_CLK_SPDIF_IN, .present = true },
	[tegra_clk_sdmmc1] = { .dt_id = TEGRA20_CLK_SDMMC1, .present = true },
	[tegra_clk_sdmmc2] = { .dt_id = TEGRA20_CLK_SDMMC2, .present = true },
	[tegra_clk_sdmmc3] = { .dt_id = TEGRA20_CLK_SDMMC3, .present = true },
	[tegra_clk_sdmmc4] = { .dt_id = TEGRA20_CLK_SDMMC4, .present = true },
	[tegra_clk_la] = { .dt_id = TEGRA20_CLK_LA, .present = true },
	[tegra_clk_csite] = { .dt_id = TEGRA20_CLK_CSITE, .present = true },
	[tegra_clk_vfir] = { .dt_id = TEGRA20_CLK_VFIR, .present = true },
	[tegra_clk_mipi] = { .dt_id = TEGRA20_CLK_MIPI, .present = true },
	[tegra_clk_nor] = { .dt_id = TEGRA20_CLK_NOR, .present = true },
	[tegra_clk_rtc] = { .dt_id = TEGRA20_CLK_RTC, .present = true },
	[tegra_clk_timer] = { .dt_id = TEGRA20_CLK_TIMER, .present = true },
	[tegra_clk_kbc] = { .dt_id = TEGRA20_CLK_KBC, .present = true },
	[tegra_clk_csus] = { .dt_id = TEGRA20_CLK_CSUS, .present = true },
	[tegra_clk_vcp] = { .dt_id = TEGRA20_CLK_VCP, .present = true },
	[tegra_clk_bsea] = { .dt_id = TEGRA20_CLK_BSEA, .present = true },
	[tegra_clk_bsev] = { .dt_id = TEGRA20_CLK_BSEV, .present = true },
	[tegra_clk_usbd] = { .dt_id = TEGRA20_CLK_USBD, .present = true },
	[tegra_clk_usb2] = { .dt_id = TEGRA20_CLK_USB2, .present = true },
	[tegra_clk_usb3] = { .dt_id = TEGRA20_CLK_USB3, .present = true },
	[tegra_clk_csi] = { .dt_id = TEGRA20_CLK_CSI, .present = true },
	[tegra_clk_isp] = { .dt_id = TEGRA20_CLK_ISP, .present = true },
	[tegra_clk_clk_32k] = { .dt_id = TEGRA20_CLK_CLK_32K, .present = true },
	[tegra_clk_blink] = { .dt_id = TEGRA20_CLK_BLINK, .present = true },
	[tegra_clk_hclk] = { .dt_id = TEGRA20_CLK_HCLK, .present = true },
	[tegra_clk_pclk] = { .dt_id = TEGRA20_CLK_PCLK, .present = true },
	[tegra_clk_pll_p_out1] = { .dt_id = TEGRA20_CLK_PLL_P_OUT1, .present = true },
	[tegra_clk_pll_p_out2] = { .dt_id = TEGRA20_CLK_PLL_P_OUT2, .present = true },
	[tegra_clk_pll_p_out3] = { .dt_id = TEGRA20_CLK_PLL_P_OUT3, .present = true },
	[tegra_clk_pll_p_out4] = { .dt_id = TEGRA20_CLK_PLL_P_OUT4, .present = true },
	[tegra_clk_pll_p] = { .dt_id = TEGRA20_CLK_PLL_P, .present = true },
	[tegra_clk_owr] = { .dt_id = TEGRA20_CLK_OWR, .present = true },
	[tegra_clk_sbc1] = { .dt_id = TEGRA20_CLK_SBC1, .present = true },
	[tegra_clk_sbc2] = { .dt_id = TEGRA20_CLK_SBC2, .present = true },
	[tegra_clk_sbc3] = { .dt_id = TEGRA20_CLK_SBC3, .present = true },
	[tegra_clk_sbc4] = { .dt_id = TEGRA20_CLK_SBC4, .present = true },
	[tegra_clk_vde] = { .dt_id = TEGRA20_CLK_VDE, .present = true },
	[tegra_clk_vi] = { .dt_id = TEGRA20_CLK_VI, .present = true },
	[tegra_clk_epp] = { .dt_id = TEGRA20_CLK_EPP, .present = true },
	[tegra_clk_mpe] = { .dt_id = TEGRA20_CLK_MPE, .present = true },
	[tegra_clk_host1x] = { .dt_id = TEGRA20_CLK_HOST1X, .present = true },
	[tegra_clk_gr2d] = { .dt_id = TEGRA20_CLK_GR2D, .present = true },
	[tegra_clk_gr3d] = { .dt_id = TEGRA20_CLK_GR3D, .present = true },
	[tegra_clk_ndflash] = { .dt_id = TEGRA20_CLK_NDFLASH, .present = true },
	[tegra_clk_cve] = { .dt_id = TEGRA20_CLK_CVE, .present = true },
	[tegra_clk_tvo] = { .dt_id = TEGRA20_CLK_TVO, .present = true },
	[tegra_clk_tvdac] = { .dt_id = TEGRA20_CLK_TVDAC, .present = true },
	[tegra_clk_vi_sensor] = { .dt_id = TEGRA20_CLK_VI_SENSOR, .present = true },
	[tegra_clk_afi] = { .dt_id = TEGRA20_CLK_AFI, .present = true },
};

static unsigned long tegra20_clk_measure_input_freq(void)
{
	u32 osc_ctrl = readl_relaxed(clk_base + OSC_CTRL);
	u32 auto_clk_control = osc_ctrl & OSC_CTRL_OSC_FREQ_MASK;
	u32 pll_ref_div = osc_ctrl & OSC_CTRL_PLL_REF_DIV_MASK;
	unsigned long input_freq;

	switch (auto_clk_control) {
	case OSC_CTRL_OSC_FREQ_12MHZ:
		BUG_ON(pll_ref_div != OSC_CTRL_PLL_REF_DIV_1);
		input_freq = 12000000;
		break;
	case OSC_CTRL_OSC_FREQ_13MHZ:
		BUG_ON(pll_ref_div != OSC_CTRL_PLL_REF_DIV_1);
		input_freq = 13000000;
		break;
	case OSC_CTRL_OSC_FREQ_19_2MHZ:
		BUG_ON(pll_ref_div != OSC_CTRL_PLL_REF_DIV_1);
		input_freq = 19200000;
		break;
	case OSC_CTRL_OSC_FREQ_26MHZ:
		BUG_ON(pll_ref_div != OSC_CTRL_PLL_REF_DIV_1);
		input_freq = 26000000;
		break;
	default:
		pr_err("Unexpected clock autodetect value %d",
		       auto_clk_control);
		BUG();
		return 0;
	}

	return input_freq;
}

static unsigned int tegra20_get_pll_ref_div(void)
{
	u32 pll_ref_div = readl_relaxed(clk_base + OSC_CTRL) &
		OSC_CTRL_PLL_REF_DIV_MASK;

	switch (pll_ref_div) {
	case OSC_CTRL_PLL_REF_DIV_1:
		return 1;
	case OSC_CTRL_PLL_REF_DIV_2:
		return 2;
	case OSC_CTRL_PLL_REF_DIV_4:
		return 4;
	default:
		pr_err("Invalied pll ref divider %d\n", pll_ref_div);
		BUG();
	}
	return 0;
}

static void tegra20_pll_init(void)
{
	struct clk *clk;

	/* PLLC */
	clk = tegra_clk_register_pll("pll_c", "pll_ref", clk_base, NULL, 0,
			    &pll_c_params, NULL);
	clks[TEGRA20_CLK_PLL_C] = clk;

	/* PLLC_OUT1 */
	clk = tegra_clk_register_divider("pll_c_out1_div", "pll_c",
				clk_base + PLLC_OUT, 0, TEGRA_DIVIDER_ROUND_UP,
				8, 8, 1, NULL);
	clk = tegra_clk_register_pll_out("pll_c_out1", "pll_c_out1_div",
				clk_base + PLLC_OUT, 1, 0, CLK_SET_RATE_PARENT,
				0, NULL);
	clks[TEGRA20_CLK_PLL_C_OUT1] = clk;

	/* PLLM */
	clk = tegra_clk_register_pll("pll_m", "pll_ref", clk_base, NULL,
			    CLK_IGNORE_UNUSED | CLK_SET_RATE_GATE,
			    &pll_m_params, NULL);
	clks[TEGRA20_CLK_PLL_M] = clk;

	/* PLLM_OUT1 */
	clk = tegra_clk_register_divider("pll_m_out1_div", "pll_m",
				clk_base + PLLM_OUT, 0, TEGRA_DIVIDER_ROUND_UP,
				8, 8, 1, NULL);
	clk = tegra_clk_register_pll_out("pll_m_out1", "pll_m_out1_div",
				clk_base + PLLM_OUT, 1, 0, CLK_IGNORE_UNUSED |
				CLK_SET_RATE_PARENT, 0, NULL);
	clks[TEGRA20_CLK_PLL_M_OUT1] = clk;

	/* PLLX */
	clk = tegra_clk_register_pll("pll_x", "pll_ref", clk_base, NULL, 0,
			    &pll_x_params, NULL);
	clks[TEGRA20_CLK_PLL_X] = clk;

	/* PLLU */
	clk = tegra_clk_register_pll("pll_u", "pll_ref", clk_base, NULL, 0,
			    &pll_u_params, NULL);
	clks[TEGRA20_CLK_PLL_U] = clk;

	/* PLLD */
	clk = tegra_clk_register_pll("pll_d", "pll_ref", clk_base, NULL, 0,
			    &pll_d_params, NULL);
	clks[TEGRA20_CLK_PLL_D] = clk;

	/* PLLD_OUT0 */
	clk = clk_register_fixed_factor(NULL, "pll_d_out0", "pll_d",
					CLK_SET_RATE_PARENT, 1, 2);
	clks[TEGRA20_CLK_PLL_D_OUT0] = clk;

	/* PLLA */
	clk = tegra_clk_register_pll("pll_a", "pll_p_out1", clk_base, NULL, 0,
			    &pll_a_params, NULL);
	clks[TEGRA20_CLK_PLL_A] = clk;

	/* PLLA_OUT0 */
	clk = tegra_clk_register_divider("pll_a_out0_div", "pll_a",
				clk_base + PLLA_OUT, 0, TEGRA_DIVIDER_ROUND_UP,
				8, 8, 1, NULL);
	clk = tegra_clk_register_pll_out("pll_a_out0", "pll_a_out0_div",
				clk_base + PLLA_OUT, 1, 0, CLK_IGNORE_UNUSED |
				CLK_SET_RATE_PARENT, 0, NULL);
	clks[TEGRA20_CLK_PLL_A_OUT0] = clk;

	/* PLLE */
	clk = tegra_clk_register_plle("pll_e", "pll_ref", clk_base, pmc_base,
			     0, &pll_e_params, NULL);
	clks[TEGRA20_CLK_PLL_E] = clk;
}

static const char *cclk_parents[] = { "clk_m", "pll_c", "clk_32k", "pll_m",
				      "pll_p", "pll_p_out4",
				      "pll_p_out3", "clk_d", "pll_x" };
static const char *sclk_parents[] = { "clk_m", "pll_c_out1", "pll_p_out4",
				      "pll_p_out3", "pll_p_out2", "clk_d",
				      "clk_32k", "pll_m_out1" };

static void tegra20_super_clk_init(void)
{
	struct clk *clk;

	/* CCLK */
	clk = tegra_clk_register_super_mux("cclk", cclk_parents,
			      ARRAY_SIZE(cclk_parents), CLK_SET_RATE_PARENT,
			      clk_base + CCLK_BURST_POLICY, 0, 4, 0, 0, NULL);
	clks[TEGRA20_CLK_CCLK] = clk;

	/* SCLK */
	clk = tegra_clk_register_super_mux("sclk", sclk_parents,
			      ARRAY_SIZE(sclk_parents), CLK_SET_RATE_PARENT,
			      clk_base + SCLK_BURST_POLICY, 0, 4, 0, 0, NULL);
	clks[TEGRA20_CLK_SCLK] = clk;

	/* twd */
	clk = clk_register_fixed_factor(NULL, "twd", "cclk", 0, 1, 4);
	clks[TEGRA20_CLK_TWD] = clk;
}

static const char *audio_parents[] = {"spdif_in", "i2s1", "i2s2", "unused",
				      "pll_a_out0", "unused", "unused",
				      "unused"};

static void __init tegra20_audio_clk_init(void)
{
	struct clk *clk;

	/* audio */
	clk = clk_register_mux(NULL, "audio_mux", audio_parents,
				ARRAY_SIZE(audio_parents),
				CLK_SET_RATE_NO_REPARENT,
				clk_base + AUDIO_SYNC_CLK, 0, 3, 0, NULL);
	clk = clk_register_gate(NULL, "audio", "audio_mux", 0,
				clk_base + AUDIO_SYNC_CLK, 4,
				CLK_GATE_SET_TO_DISABLE, NULL);
	clks[TEGRA20_CLK_AUDIO] = clk;

	/* audio_2x */
	clk = clk_register_fixed_factor(NULL, "audio_doubler", "audio",
					CLK_SET_RATE_PARENT, 2, 1);
	clk = tegra_clk_register_periph_gate("audio_2x", "audio_doubler",
				    TEGRA_PERIPH_NO_RESET, clk_base,
				    CLK_SET_RATE_PARENT, 89,
				    periph_clk_enb_refcnt);
	clks[TEGRA20_CLK_AUDIO_2X] = clk;

}

static const char *i2s1_parents[] = {"pll_a_out0", "audio_2x", "pll_p",
				     "clk_m"};
static const char *i2s2_parents[] = {"pll_a_out0", "audio_2x", "pll_p",
				     "clk_m"};
static const char *pwm_parents[] = {"pll_p", "pll_c", "audio", "clk_m",
				    "clk_32k"};
static const char *mux_pllpcm_clkm[] = {"pll_p", "pll_c", "pll_m", "clk_m"};
static const char *mux_pllpdc_clkm[] = {"pll_p", "pll_d_out0", "pll_c",
					"clk_m"};
static const char *mux_pllmcp_clkm[] = {"pll_m", "pll_c", "pll_p", "clk_m"};

static struct tegra_periph_init_data tegra_periph_clk_list[] = {
	TEGRA_INIT_DATA_MUX("i2s1", i2s1_parents,     CLK_SOURCE_I2S1,   11, TEGRA_PERIPH_ON_APB, TEGRA20_CLK_I2S1),
	TEGRA_INIT_DATA_MUX("i2s2", i2s2_parents,     CLK_SOURCE_I2S2,   18, TEGRA_PERIPH_ON_APB, TEGRA20_CLK_I2S2),
	TEGRA_INIT_DATA_MUX("spi",   mux_pllpcm_clkm,   CLK_SOURCE_SPI,   43, TEGRA_PERIPH_ON_APB, TEGRA20_CLK_SPI),
	TEGRA_INIT_DATA_MUX("xio",   mux_pllpcm_clkm,   CLK_SOURCE_XIO,   45, 0, TEGRA20_CLK_XIO),
	TEGRA_INIT_DATA_MUX("twc",   mux_pllpcm_clkm,   CLK_SOURCE_TWC,   16, TEGRA_PERIPH_ON_APB, TEGRA20_CLK_TWC),
	TEGRA_INIT_DATA_MUX("ide",   mux_pllpcm_clkm,   CLK_SOURCE_XIO,   25, 0, TEGRA20_CLK_IDE),
	TEGRA_INIT_DATA_DIV16("dvc", mux_pllpcm_clkm,   CLK_SOURCE_DVC,   47, TEGRA_PERIPH_ON_APB, TEGRA20_CLK_DVC),
	TEGRA_INIT_DATA_DIV16("i2c1", mux_pllpcm_clkm,   CLK_SOURCE_I2C1,   12, TEGRA_PERIPH_ON_APB, TEGRA20_CLK_I2C1),
	TEGRA_INIT_DATA_DIV16("i2c2", mux_pllpcm_clkm,   CLK_SOURCE_I2C2,   54, TEGRA_PERIPH_ON_APB, TEGRA20_CLK_I2C2),
	TEGRA_INIT_DATA_DIV16("i2c3", mux_pllpcm_clkm,   CLK_SOURCE_I2C3,   67, TEGRA_PERIPH_ON_APB, TEGRA20_CLK_I2C3),
	TEGRA_INIT_DATA_MUX("hdmi", mux_pllpdc_clkm,   CLK_SOURCE_HDMI,   51, 0, TEGRA20_CLK_HDMI),
	TEGRA_INIT_DATA("pwm", NULL, NULL, pwm_parents,     CLK_SOURCE_PWM,   28, 3, 0, 0, 8, 1, 0, 17, TEGRA_PERIPH_ON_APB, TEGRA20_CLK_PWM),
};

static struct tegra_periph_init_data tegra_periph_nodiv_clk_list[] = {
	TEGRA_INIT_DATA_NODIV("uarta",	mux_pllpcm_clkm, CLK_SOURCE_UARTA, 30, 2, 6,   TEGRA_PERIPH_ON_APB, TEGRA20_CLK_UARTA),
	TEGRA_INIT_DATA_NODIV("uartb",	mux_pllpcm_clkm, CLK_SOURCE_UARTB, 30, 2, 7,   TEGRA_PERIPH_ON_APB, TEGRA20_CLK_UARTB),
	TEGRA_INIT_DATA_NODIV("uartc",	mux_pllpcm_clkm, CLK_SOURCE_UARTC, 30, 2, 55,  TEGRA_PERIPH_ON_APB, TEGRA20_CLK_UARTC),
	TEGRA_INIT_DATA_NODIV("uartd",	mux_pllpcm_clkm, CLK_SOURCE_UARTD, 30, 2, 65,  TEGRA_PERIPH_ON_APB, TEGRA20_CLK_UARTD),
	TEGRA_INIT_DATA_NODIV("uarte",	mux_pllpcm_clkm, CLK_SOURCE_UARTE, 30, 2, 66,  TEGRA_PERIPH_ON_APB, TEGRA20_CLK_UARTE),
	TEGRA_INIT_DATA_NODIV("disp1",	mux_pllpdc_clkm, CLK_SOURCE_DISP1, 30, 2, 27,  0, TEGRA20_CLK_DISP1),
	TEGRA_INIT_DATA_NODIV("disp2",	mux_pllpdc_clkm, CLK_SOURCE_DISP2, 30, 2, 26,  0, TEGRA20_CLK_DISP2),
};

static void __init tegra20_periph_clk_init(void)
{
	struct tegra_periph_init_data *data;
	struct clk *clk;
	int i;

	/* ac97 */
	clk = tegra_clk_register_periph_gate("ac97", "pll_a_out0",
				    TEGRA_PERIPH_ON_APB,
				    clk_base, 0, 3, periph_clk_enb_refcnt);
	clks[TEGRA20_CLK_AC97] = clk;

	/* apbdma */
	clk = tegra_clk_register_periph_gate("apbdma", "pclk", 0, clk_base,
				    0, 34, periph_clk_enb_refcnt);
	clks[TEGRA20_CLK_APBDMA] = clk;

	/* emc */
	clk = clk_register_mux(NULL, "emc_mux", mux_pllmcp_clkm,
			       ARRAY_SIZE(mux_pllmcp_clkm),
			       CLK_SET_RATE_NO_REPARENT,
			       clk_base + CLK_SOURCE_EMC,
			       30, 2, 0, NULL);
	clk = tegra_clk_register_periph_gate("emc", "emc_mux", 0, clk_base, 0,
				    57, periph_clk_enb_refcnt);
	clks[TEGRA20_CLK_EMC] = clk;

	/* dsi */
	clk = tegra_clk_register_periph_gate("dsi", "pll_d", 0, clk_base, 0,
				    48, periph_clk_enb_refcnt);
	clk_register_clkdev(clk, NULL, "dsi");
	clks[TEGRA20_CLK_DSI] = clk;

	/* pex */
	clk = tegra_clk_register_periph_gate("pex", "clk_m", 0, clk_base, 0, 70,
				    periph_clk_enb_refcnt);
	clks[TEGRA20_CLK_PEX] = clk;
<<<<<<< HEAD

	/* pcie_xclk */
	clk = tegra_clk_register_periph_gate("pcie_xclk", "clk_m", 0, clk_base,
				    0, 74, periph_clk_enb_refcnt);
	clks[TEGRA20_CLK_PCIE_XCLK] = clk;
=======
>>>>>>> 8a0a1af3

	/* cdev1 */
	clk = clk_register_fixed_rate(NULL, "cdev1_fixed", NULL, CLK_IS_ROOT,
				      26000000);
	clk = tegra_clk_register_periph_gate("cdev1", "cdev1_fixed", 0,
				    clk_base, 0, 94, periph_clk_enb_refcnt);
	clks[TEGRA20_CLK_CDEV1] = clk;

	/* cdev2 */
	clk = clk_register_fixed_rate(NULL, "cdev2_fixed", NULL, CLK_IS_ROOT,
				      26000000);
	clk = tegra_clk_register_periph_gate("cdev2", "cdev2_fixed", 0,
				    clk_base, 0, 93, periph_clk_enb_refcnt);
	clks[TEGRA20_CLK_CDEV2] = clk;

	for (i = 0; i < ARRAY_SIZE(tegra_periph_clk_list); i++) {
		data = &tegra_periph_clk_list[i];
		clk = tegra_clk_register_periph(data->name, data->p.parent_names,
				data->num_parents, &data->periph,
				clk_base, data->offset, data->flags);
		clks[data->clk_id] = clk;
	}

	for (i = 0; i < ARRAY_SIZE(tegra_periph_nodiv_clk_list); i++) {
		data = &tegra_periph_nodiv_clk_list[i];
		clk = tegra_clk_register_periph_nodiv(data->name,
					data->p.parent_names,
					data->num_parents, &data->periph,
					clk_base, data->offset);
		clks[data->clk_id] = clk;
	}

	tegra_periph_clk_init(clk_base, pmc_base, tegra20_clks, &pll_p_params);
}

static void __init tegra20_osc_clk_init(void)
{
	struct clk *clk;
	unsigned long input_freq;
	unsigned int pll_ref_div;

	input_freq = tegra20_clk_measure_input_freq();

	/* clk_m */
	clk = clk_register_fixed_rate(NULL, "clk_m", NULL, CLK_IS_ROOT |
				      CLK_IGNORE_UNUSED, input_freq);
	clks[TEGRA20_CLK_CLK_M] = clk;

	/* pll_ref */
	pll_ref_div = tegra20_get_pll_ref_div();
	clk = clk_register_fixed_factor(NULL, "pll_ref", "clk_m",
					CLK_SET_RATE_PARENT, 1, pll_ref_div);
	clks[TEGRA20_CLK_PLL_REF] = clk;
}

/* Tegra20 CPU clock and reset control functions */
static void tegra20_wait_cpu_in_reset(u32 cpu)
{
	unsigned int reg;

	do {
		reg = readl(clk_base +
			    TEGRA_CLK_RST_CONTROLLER_RST_CPU_CMPLX_SET);
		cpu_relax();
	} while (!(reg & (1 << cpu)));	/* check CPU been reset or not */

	return;
}

static void tegra20_put_cpu_in_reset(u32 cpu)
{
	writel(CPU_RESET(cpu),
	       clk_base + TEGRA_CLK_RST_CONTROLLER_RST_CPU_CMPLX_SET);
	dmb();
}

static void tegra20_cpu_out_of_reset(u32 cpu)
{
	writel(CPU_RESET(cpu),
	       clk_base + TEGRA_CLK_RST_CONTROLLER_RST_CPU_CMPLX_CLR);
	wmb();
}

static void tegra20_enable_cpu_clock(u32 cpu)
{
	unsigned int reg;

	reg = readl(clk_base + TEGRA_CLK_RST_CONTROLLER_CLK_CPU_CMPLX);
	writel(reg & ~CPU_CLOCK(cpu),
	       clk_base + TEGRA_CLK_RST_CONTROLLER_CLK_CPU_CMPLX);
	barrier();
	reg = readl(clk_base + TEGRA_CLK_RST_CONTROLLER_CLK_CPU_CMPLX);
}

static void tegra20_disable_cpu_clock(u32 cpu)
{
	unsigned int reg;

	reg = readl(clk_base + TEGRA_CLK_RST_CONTROLLER_CLK_CPU_CMPLX);
	writel(reg | CPU_CLOCK(cpu),
	       clk_base + TEGRA_CLK_RST_CONTROLLER_CLK_CPU_CMPLX);
}

#ifdef CONFIG_PM_SLEEP
static bool tegra20_cpu_rail_off_ready(void)
{
	unsigned int cpu_rst_status;

	cpu_rst_status = readl(clk_base +
			       TEGRA_CLK_RST_CONTROLLER_RST_CPU_CMPLX_SET);

	return !!(cpu_rst_status & 0x2);
}

static void tegra20_cpu_clock_suspend(void)
{
	/* switch coresite to clk_m, save off original source */
	tegra20_cpu_clk_sctx.clk_csite_src =
				readl(clk_base + CLK_SOURCE_CSITE);
	writel(3<<30, clk_base + CLK_SOURCE_CSITE);

	tegra20_cpu_clk_sctx.cpu_burst =
				readl(clk_base + CCLK_BURST_POLICY);
	tegra20_cpu_clk_sctx.pllx_base =
				readl(clk_base + PLLX_BASE);
	tegra20_cpu_clk_sctx.pllx_misc =
				readl(clk_base + PLLX_MISC);
	tegra20_cpu_clk_sctx.cclk_divider =
				readl(clk_base + SUPER_CCLK_DIVIDER);
}

static void tegra20_cpu_clock_resume(void)
{
	unsigned int reg, policy;

	/* Is CPU complex already running on PLLX? */
	reg = readl(clk_base + CCLK_BURST_POLICY);
	policy = (reg >> CCLK_BURST_POLICY_SHIFT) & 0xF;

	if (policy == CCLK_IDLE_POLICY)
		reg = (reg >> CCLK_IDLE_POLICY_SHIFT) & 0xF;
	else if (policy == CCLK_RUN_POLICY)
		reg = (reg >> CCLK_RUN_POLICY_SHIFT) & 0xF;
	else
		BUG();

	if (reg != CCLK_BURST_POLICY_PLLX) {
		/* restore PLLX settings if CPU is on different PLL */
		writel(tegra20_cpu_clk_sctx.pllx_misc,
					clk_base + PLLX_MISC);
		writel(tegra20_cpu_clk_sctx.pllx_base,
					clk_base + PLLX_BASE);

		/* wait for PLL stabilization if PLLX was enabled */
		if (tegra20_cpu_clk_sctx.pllx_base & (1 << 30))
			udelay(300);
	}

	/*
	 * Restore original burst policy setting for calls resulting from CPU
	 * LP2 in idle or system suspend.
	 */
	writel(tegra20_cpu_clk_sctx.cclk_divider,
					clk_base + SUPER_CCLK_DIVIDER);
	writel(tegra20_cpu_clk_sctx.cpu_burst,
					clk_base + CCLK_BURST_POLICY);

	writel(tegra20_cpu_clk_sctx.clk_csite_src,
					clk_base + CLK_SOURCE_CSITE);
}
#endif

static struct tegra_cpu_car_ops tegra20_cpu_car_ops = {
	.wait_for_reset	= tegra20_wait_cpu_in_reset,
	.put_in_reset	= tegra20_put_cpu_in_reset,
	.out_of_reset	= tegra20_cpu_out_of_reset,
	.enable_clock	= tegra20_enable_cpu_clock,
	.disable_clock	= tegra20_disable_cpu_clock,
#ifdef CONFIG_PM_SLEEP
	.rail_off_ready = tegra20_cpu_rail_off_ready,
	.suspend	= tegra20_cpu_clock_suspend,
	.resume		= tegra20_cpu_clock_resume,
#endif
};

static struct tegra_clk_init_table init_table[] __initdata = {
	{TEGRA20_CLK_PLL_P, TEGRA20_CLK_CLK_MAX, 216000000, 1},
	{TEGRA20_CLK_PLL_P_OUT1, TEGRA20_CLK_CLK_MAX, 28800000, 1},
	{TEGRA20_CLK_PLL_P_OUT2, TEGRA20_CLK_CLK_MAX, 48000000, 1},
	{TEGRA20_CLK_PLL_P_OUT3, TEGRA20_CLK_CLK_MAX, 72000000, 1},
	{TEGRA20_CLK_PLL_P_OUT4, TEGRA20_CLK_CLK_MAX, 24000000, 1},
	{TEGRA20_CLK_PLL_C, TEGRA20_CLK_CLK_MAX, 600000000, 1},
	{TEGRA20_CLK_PLL_C_OUT1, TEGRA20_CLK_CLK_MAX, 120000000, 1},
	{TEGRA20_CLK_SCLK, TEGRA20_CLK_PLL_C_OUT1, 0, 1},
	{TEGRA20_CLK_HCLK, TEGRA20_CLK_CLK_MAX, 0, 1},
	{TEGRA20_CLK_PCLK, TEGRA20_CLK_CLK_MAX, 60000000, 1},
	{TEGRA20_CLK_CSITE, TEGRA20_CLK_CLK_MAX, 0, 1},
	{TEGRA20_CLK_EMC, TEGRA20_CLK_CLK_MAX, 0, 1},
	{TEGRA20_CLK_CCLK, TEGRA20_CLK_CLK_MAX, 0, 1},
	{TEGRA20_CLK_UARTA, TEGRA20_CLK_PLL_P, 0, 0},
	{TEGRA20_CLK_UARTB, TEGRA20_CLK_PLL_P, 0, 0},
	{TEGRA20_CLK_UARTC, TEGRA20_CLK_PLL_P, 0, 0},
	{TEGRA20_CLK_UARTD, TEGRA20_CLK_PLL_P, 0, 0},
	{TEGRA20_CLK_UARTE, TEGRA20_CLK_PLL_P, 0, 0},
	{TEGRA20_CLK_PLL_A, TEGRA20_CLK_CLK_MAX, 56448000, 1},
	{TEGRA20_CLK_PLL_A_OUT0, TEGRA20_CLK_CLK_MAX, 11289600, 1},
	{TEGRA20_CLK_CDEV1, TEGRA20_CLK_CLK_MAX, 0, 1},
	{TEGRA20_CLK_BLINK, TEGRA20_CLK_CLK_MAX, 32768, 1},
	{TEGRA20_CLK_I2S1, TEGRA20_CLK_PLL_A_OUT0, 11289600, 0},
	{TEGRA20_CLK_I2S2, TEGRA20_CLK_PLL_A_OUT0, 11289600, 0},
	{TEGRA20_CLK_SDMMC1, TEGRA20_CLK_PLL_P, 48000000, 0},
	{TEGRA20_CLK_SDMMC3, TEGRA20_CLK_PLL_P, 48000000, 0},
	{TEGRA20_CLK_SDMMC4, TEGRA20_CLK_PLL_P, 48000000, 0},
	{TEGRA20_CLK_SPI, TEGRA20_CLK_PLL_P, 20000000, 0},
	{TEGRA20_CLK_SBC1, TEGRA20_CLK_PLL_P, 100000000, 0},
	{TEGRA20_CLK_SBC2, TEGRA20_CLK_PLL_P, 100000000, 0},
	{TEGRA20_CLK_SBC3, TEGRA20_CLK_PLL_P, 100000000, 0},
	{TEGRA20_CLK_SBC4, TEGRA20_CLK_PLL_P, 100000000, 0},
	{TEGRA20_CLK_HOST1X, TEGRA20_CLK_PLL_C, 150000000, 0},
	{TEGRA20_CLK_DISP1, TEGRA20_CLK_PLL_P, 600000000, 0},
	{TEGRA20_CLK_DISP2, TEGRA20_CLK_PLL_P, 600000000, 0},
	{TEGRA20_CLK_GR2D, TEGRA20_CLK_PLL_C, 300000000, 0},
	{TEGRA20_CLK_GR3D, TEGRA20_CLK_PLL_C, 300000000, 0},
	{TEGRA20_CLK_CLK_MAX, TEGRA20_CLK_CLK_MAX, 0, 0}, /* This MUST be the last entry */
};

static void __init tegra20_clock_apply_init_table(void)
{
	tegra_init_from_table(init_table, clks, TEGRA20_CLK_CLK_MAX);
}

/*
 * Some clocks may be used by different drivers depending on the board
 * configuration.  List those here to register them twice in the clock lookup
 * table under two names.
 */
static struct tegra_clk_duplicate tegra_clk_duplicates[] = {
	TEGRA_CLK_DUPLICATE(TEGRA20_CLK_USBD,   "utmip-pad",    NULL),
	TEGRA_CLK_DUPLICATE(TEGRA20_CLK_USBD,   "tegra-ehci.0", NULL),
	TEGRA_CLK_DUPLICATE(TEGRA20_CLK_USBD,   "tegra-otg",    NULL),
	TEGRA_CLK_DUPLICATE(TEGRA20_CLK_CCLK,   NULL,           "cpu"),
	TEGRA_CLK_DUPLICATE(TEGRA20_CLK_CLK_MAX, NULL, NULL), /* Must be the last entry */
};

static const struct of_device_id pmc_match[] __initconst = {
	{ .compatible = "nvidia,tegra20-pmc" },
	{},
};

static void __init tegra20_clock_init(struct device_node *np)
{
	struct device_node *node;

	clk_base = of_iomap(np, 0);
	if (!clk_base) {
		pr_err("Can't map CAR registers\n");
		BUG();
	}

	node = of_find_matching_node(NULL, pmc_match);
	if (!node) {
		pr_err("Failed to find pmc node\n");
		BUG();
	}

	pmc_base = of_iomap(node, 0);
	if (!pmc_base) {
		pr_err("Can't map pmc registers\n");
		BUG();
	}

<<<<<<< HEAD
	clks = tegra_clk_init(TEGRA20_CLK_CLK_MAX, TEGRA20_CLK_PERIPH_BANKS);
=======
	clks = tegra_clk_init(clk_base, TEGRA20_CLK_CLK_MAX,
				TEGRA20_CLK_PERIPH_BANKS);
>>>>>>> 8a0a1af3
	if (!clks)
		return;

	tegra20_osc_clk_init();
	tegra_fixed_clk_init(tegra20_clks);
	tegra20_pll_init();
	tegra20_super_clk_init();
	tegra_super_clk_gen4_init(clk_base, pmc_base, tegra20_clks, NULL);
	tegra20_periph_clk_init();
	tegra20_audio_clk_init();
	tegra_pmc_clk_init(pmc_base, tegra20_clks);

	tegra_init_dup_clks(tegra_clk_duplicates, clks, TEGRA20_CLK_CLK_MAX);

	tegra_add_of_provider(np);
	tegra_register_devclks(devclks, ARRAY_SIZE(devclks));

	tegra_clk_apply_init_table = tegra20_clock_apply_init_table;

	tegra_cpu_car_ops = &tegra20_cpu_car_ops;
}
CLK_OF_DECLARE(tegra20, "nvidia,tegra20-car", tegra20_clock_init);<|MERGE_RESOLUTION|>--- conflicted
+++ resolved
@@ -468,10 +468,6 @@
 	{ .con_id = "isp", .dev_id = "tegra_camera", .dt_id = TEGRA20_CLK_ISP },
 	{ .con_id = "pex", .dt_id = TEGRA20_CLK_PEX },
 	{ .con_id = "afi", .dt_id = TEGRA20_CLK_AFI },
-<<<<<<< HEAD
-	{ .con_id = "pcie_xclk", .dt_id = TEGRA20_CLK_PCIE_XCLK },
-=======
->>>>>>> 8a0a1af3
 	{ .con_id = "cdev1", .dt_id = TEGRA20_CLK_CDEV1 },
 	{ .con_id = "cdev2", .dt_id = TEGRA20_CLK_CDEV2 },
 	{ .con_id = "clk_32k", .dt_id = TEGRA20_CLK_CLK_32K },
@@ -836,14 +832,6 @@
 	clk = tegra_clk_register_periph_gate("pex", "clk_m", 0, clk_base, 0, 70,
 				    periph_clk_enb_refcnt);
 	clks[TEGRA20_CLK_PEX] = clk;
-<<<<<<< HEAD
-
-	/* pcie_xclk */
-	clk = tegra_clk_register_periph_gate("pcie_xclk", "clk_m", 0, clk_base,
-				    0, 74, periph_clk_enb_refcnt);
-	clks[TEGRA20_CLK_PCIE_XCLK] = clk;
-=======
->>>>>>> 8a0a1af3
 
 	/* cdev1 */
 	clk = clk_register_fixed_rate(NULL, "cdev1_fixed", NULL, CLK_IS_ROOT,
@@ -1115,12 +1103,8 @@
 		BUG();
 	}
 
-<<<<<<< HEAD
-	clks = tegra_clk_init(TEGRA20_CLK_CLK_MAX, TEGRA20_CLK_PERIPH_BANKS);
-=======
 	clks = tegra_clk_init(clk_base, TEGRA20_CLK_CLK_MAX,
 				TEGRA20_CLK_PERIPH_BANKS);
->>>>>>> 8a0a1af3
 	if (!clks)
 		return;
 
