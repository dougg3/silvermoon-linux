--- conflicted
+++ resolved
@@ -909,20 +909,13 @@
 	 * EOTIE enables irq from EOT, SUSP and TXC events. We need to set
 	 * SUSP to acknowledge it later. TXC is automatically cleared
 	 */
-<<<<<<< HEAD
-=======
-
->>>>>>> 452ea6a1
+
 	mask |= STM32H7_SPI_SR_SUSP;
 	/*
 	 * DXPIE is set in Full-Duplex, one IT will be raised if TXP and RXP
 	 * are set. So in case of Full-Duplex, need to poll TXP and RXP event.
 	 */
-<<<<<<< HEAD
 	if ((spi->cur_comm == SPI_FULL_DUPLEX) && (!spi->cur_usedma))
-=======
-	if ((spi->cur_comm == SPI_FULL_DUPLEX) && !spi->cur_usedma)
->>>>>>> 452ea6a1
 		mask |= STM32H7_SPI_SR_TXP | STM32H7_SPI_SR_RXP;
 
 	mask &= sr;
@@ -2038,20 +2031,13 @@
 	pm_runtime_disable(&pdev->dev);
 	pm_runtime_put_noidle(&pdev->dev);
 	pm_runtime_set_suspended(&pdev->dev);
+
 	if (master->dma_tx)
 		dma_release_channel(master->dma_tx);
 	if (master->dma_rx)
 		dma_release_channel(master->dma_rx);
 
 	clk_disable_unprepare(spi->clk);
-
-<<<<<<< HEAD
-	pm_runtime_put_noidle(&pdev->dev);
-	pm_runtime_disable(&pdev->dev);
-	pm_runtime_set_suspended(&pdev->dev);
-	pm_runtime_dont_use_autosuspend(&pdev->dev);
-=======
->>>>>>> 452ea6a1
 
 	pinctrl_pm_select_sleep_state(&pdev->dev);
 
