// SPDX-License-Identifier: GPL-2.0
/*
 * Copyright (c) 2015 MediaTek Inc.
 * Author:
 *  Zhigang.Wei <zhigang.wei@mediatek.com>
 *  Chunfeng.Yun <chunfeng.yun@mediatek.com>
 */

#include <linux/kernel.h>
#include <linux/module.h>
#include <linux/slab.h>

#include "xhci.h"
#include "xhci-mtk.h"

#define SSP_BW_BOUNDARY	130000
#define SS_BW_BOUNDARY	51000
/* table 5-5. High-speed Isoc Transaction Limits in usb_20 spec */
#define HS_BW_BOUNDARY	6144
/* usb2 spec section11.18.1: at most 188 FS bytes per microframe */
#define FS_PAYLOAD_MAX 188
/*
 * max number of microframes for split transfer,
 * for fs isoc in : 1 ss + 1 idle + 7 cs
 */
#define TT_MICROFRAMES_MAX 9

#define DBG_BUF_EN	64

/* schedule error type */
#define ESCH_SS_Y6		1001
#define ESCH_SS_OVERLAP		1002
#define ESCH_CS_OVERFLOW	1003
#define ESCH_BW_OVERFLOW	1004
#define ESCH_FIXME		1005

/* mtk scheduler bitmasks */
#define EP_BPKTS(p)	((p) & 0x7f)
#define EP_BCSCOUNT(p)	(((p) & 0x7) << 8)
#define EP_BBM(p)	((p) << 11)
#define EP_BOFFSET(p)	((p) & 0x3fff)
#define EP_BREPEAT(p)	(((p) & 0x7fff) << 16)

static char *sch_error_string(int err_num)
{
	switch (err_num) {
	case ESCH_SS_Y6:
		return "Can't schedule Start-Split in Y6";
	case ESCH_SS_OVERLAP:
		return "Can't find a suitable Start-Split location";
	case ESCH_CS_OVERFLOW:
		return "The last Complete-Split is greater than 7";
	case ESCH_BW_OVERFLOW:
		return "Bandwidth exceeds the maximum limit";
	case ESCH_FIXME:
		return "FIXME, to be resolved";
	default:
		return "Unknown";
	}
}

static int is_fs_or_ls(enum usb_device_speed speed)
{
	return speed == USB_SPEED_FULL || speed == USB_SPEED_LOW;
}

static const char *
decode_ep(struct usb_host_endpoint *ep, enum usb_device_speed speed)
{
	static char buf[DBG_BUF_EN];
	struct usb_endpoint_descriptor *epd = &ep->desc;
	unsigned int interval;
	const char *unit;

	interval = usb_decode_interval(epd, speed);
	if (interval % 1000) {
		unit = "us";
	} else {
		unit = "ms";
		interval /= 1000;
	}

	snprintf(buf, DBG_BUF_EN, "%s ep%d%s %s, mpkt:%d, interval:%d/%d%s",
		 usb_speed_string(speed), usb_endpoint_num(epd),
		 usb_endpoint_dir_in(epd) ? "in" : "out",
		 usb_ep_type_string(usb_endpoint_type(epd)),
		 usb_endpoint_maxp(epd), epd->bInterval, interval, unit);

	return buf;
}

static u32 get_bw_boundary(enum usb_device_speed speed)
{
	u32 boundary;

	switch (speed) {
	case USB_SPEED_SUPER_PLUS:
		boundary = SSP_BW_BOUNDARY;
		break;
	case USB_SPEED_SUPER:
		boundary = SS_BW_BOUNDARY;
		break;
	default:
		boundary = HS_BW_BOUNDARY;
		break;
	}

	return boundary;
}

/*
* get the bandwidth domain which @ep belongs to.
*
* the bandwidth domain array is saved to @sch_array of struct xhci_hcd_mtk,
* each HS root port is treated as a single bandwidth domain,
* but each SS root port is treated as two bandwidth domains, one for IN eps,
* one for OUT eps.
* @real_port value is defined as follow according to xHCI spec:
* 1 for SSport0, ..., N+1 for SSportN, N+2 for HSport0, N+3 for HSport1, etc
* so the bandwidth domain array is organized as follow for simplification:
* SSport0-OUT, SSport0-IN, ..., SSportX-OUT, SSportX-IN, HSport0, ..., HSportY
*/
static struct mu3h_sch_bw_info *
get_bw_info(struct xhci_hcd_mtk *mtk, struct usb_device *udev,
	    struct usb_host_endpoint *ep)
{
	struct xhci_hcd *xhci = hcd_to_xhci(mtk->hcd);
	struct xhci_virt_device *virt_dev;
	int bw_index;

	virt_dev = xhci->devs[udev->slot_id];
	if (!virt_dev->real_port) {
		WARN_ONCE(1, "%s invalid real_port\n", dev_name(&udev->dev));
		return NULL;
	}

	if (udev->speed >= USB_SPEED_SUPER) {
		if (usb_endpoint_dir_out(&ep->desc))
			bw_index = (virt_dev->real_port - 1) * 2;
		else
			bw_index = (virt_dev->real_port - 1) * 2 + 1;
	} else {
		/* add one more for each SS port */
		bw_index = virt_dev->real_port + xhci->usb3_rhub.num_ports - 1;
	}

	return &mtk->sch_array[bw_index];
}

static u32 get_esit(struct xhci_ep_ctx *ep_ctx)
{
	u32 esit;

	esit = 1 << CTX_TO_EP_INTERVAL(le32_to_cpu(ep_ctx->ep_info));
	if (esit > XHCI_MTK_MAX_ESIT)
		esit = XHCI_MTK_MAX_ESIT;

	return esit;
}

static struct mu3h_sch_tt *find_tt(struct usb_device *udev)
{
	struct usb_tt *utt = udev->tt;
	struct mu3h_sch_tt *tt, **tt_index, **ptt;
	bool allocated_index = false;

	if (!utt)
		return NULL;	/* Not below a TT */

	/*
	 * Find/create our data structure.
	 * For hubs with a single TT, we get it directly.
	 * For hubs with multiple TTs, there's an extra level of pointers.
	 */
	tt_index = NULL;
	if (utt->multi) {
		tt_index = utt->hcpriv;
		if (!tt_index) {	/* Create the index array */
			tt_index = kcalloc(utt->hub->maxchild,
					sizeof(*tt_index), GFP_KERNEL);
			if (!tt_index)
				return ERR_PTR(-ENOMEM);
			utt->hcpriv = tt_index;
			allocated_index = true;
		}
		ptt = &tt_index[udev->ttport - 1];
	} else {
		ptt = (struct mu3h_sch_tt **) &utt->hcpriv;
	}

	tt = *ptt;
	if (!tt) {	/* Create the mu3h_sch_tt */
		tt = kzalloc(sizeof(*tt), GFP_KERNEL);
		if (!tt) {
			if (allocated_index) {
				utt->hcpriv = NULL;
				kfree(tt_index);
			}
			return ERR_PTR(-ENOMEM);
		}
		INIT_LIST_HEAD(&tt->ep_list);
		*ptt = tt;
	}

	return tt;
}

/* Release the TT above udev, if it's not in use */
static void drop_tt(struct usb_device *udev)
{
	struct usb_tt *utt = udev->tt;
	struct mu3h_sch_tt *tt, **tt_index, **ptt;
	int i, cnt;

	if (!utt || !utt->hcpriv)
		return;		/* Not below a TT, or never allocated */

	cnt = 0;
	if (utt->multi) {
		tt_index = utt->hcpriv;
		ptt = &tt_index[udev->ttport - 1];
		/*  How many entries are left in tt_index? */
		for (i = 0; i < utt->hub->maxchild; ++i)
			cnt += !!tt_index[i];
	} else {
		tt_index = NULL;
		ptt = (struct mu3h_sch_tt **)&utt->hcpriv;
	}

	tt = *ptt;
	if (!tt || !list_empty(&tt->ep_list))
		return;		/* never allocated , or still in use*/

	*ptt = NULL;
	kfree(tt);

	if (cnt == 1) {
		utt->hcpriv = NULL;
		kfree(tt_index);
	}
}

static struct mu3h_sch_ep_info *
create_sch_ep(struct xhci_hcd_mtk *mtk, struct usb_device *udev,
	      struct usb_host_endpoint *ep, struct xhci_ep_ctx *ep_ctx)
{
	struct mu3h_sch_ep_info *sch_ep;
	struct mu3h_sch_bw_info *bw_info;
	struct mu3h_sch_tt *tt = NULL;
	u32 len_bw_budget_table;
	size_t mem_size;

	bw_info = get_bw_info(mtk, udev, ep);
	if (!bw_info)
		return ERR_PTR(-ENODEV);

	if (is_fs_or_ls(udev->speed))
		len_bw_budget_table = TT_MICROFRAMES_MAX;
	else if ((udev->speed >= USB_SPEED_SUPER)
			&& usb_endpoint_xfer_isoc(&ep->desc))
		len_bw_budget_table = get_esit(ep_ctx);
	else
		len_bw_budget_table = 1;

	mem_size = sizeof(struct mu3h_sch_ep_info) +
			len_bw_budget_table * sizeof(u32);
	sch_ep = kzalloc(mem_size, GFP_KERNEL);
	if (!sch_ep)
		return ERR_PTR(-ENOMEM);

	if (is_fs_or_ls(udev->speed)) {
		tt = find_tt(udev);
		if (IS_ERR(tt)) {
			kfree(sch_ep);
			return ERR_PTR(-ENOMEM);
		}
	}

	sch_ep->bw_info = bw_info;
	sch_ep->sch_tt = tt;
	sch_ep->ep = ep;
	sch_ep->speed = udev->speed;
	INIT_LIST_HEAD(&sch_ep->endpoint);
	INIT_LIST_HEAD(&sch_ep->tt_endpoint);
	INIT_HLIST_NODE(&sch_ep->hentry);

	return sch_ep;
}

static void setup_sch_info(struct xhci_ep_ctx *ep_ctx,
			   struct mu3h_sch_ep_info *sch_ep)
{
	u32 ep_type;
	u32 maxpkt;
	u32 max_burst;
	u32 mult;
	u32 esit_pkts;
	u32 max_esit_payload;
	u32 *bwb_table = sch_ep->bw_budget_table;
	int i;

	ep_type = CTX_TO_EP_TYPE(le32_to_cpu(ep_ctx->ep_info2));
	maxpkt = MAX_PACKET_DECODED(le32_to_cpu(ep_ctx->ep_info2));
	max_burst = CTX_TO_MAX_BURST(le32_to_cpu(ep_ctx->ep_info2));
	mult = CTX_TO_EP_MULT(le32_to_cpu(ep_ctx->ep_info));
	max_esit_payload =
		(CTX_TO_MAX_ESIT_PAYLOAD_HI(
			le32_to_cpu(ep_ctx->ep_info)) << 16) |
		 CTX_TO_MAX_ESIT_PAYLOAD(le32_to_cpu(ep_ctx->tx_info));

	sch_ep->esit = get_esit(ep_ctx);
	sch_ep->num_esit = XHCI_MTK_MAX_ESIT / sch_ep->esit;
	sch_ep->ep_type = ep_type;
	sch_ep->maxpkt = maxpkt;
	sch_ep->offset = 0;
	sch_ep->burst_mode = 0;
	sch_ep->repeat = 0;

	if (sch_ep->speed == USB_SPEED_HIGH) {
		sch_ep->cs_count = 0;

		/*
		 * usb_20 spec section5.9
		 * a single microframe is enough for HS synchromous endpoints
		 * in a interval
		 */
		sch_ep->num_budget_microframes = 1;

		/*
		 * xHCI spec section6.2.3.4
		 * @max_burst is the number of additional transactions
		 * opportunities per microframe
		 */
		sch_ep->pkts = max_burst + 1;
		sch_ep->bw_cost_per_microframe = maxpkt * sch_ep->pkts;
		bwb_table[0] = sch_ep->bw_cost_per_microframe;
	} else if (sch_ep->speed >= USB_SPEED_SUPER) {
		/* usb3_r1 spec section4.4.7 & 4.4.8 */
		sch_ep->cs_count = 0;
		sch_ep->burst_mode = 1;
		/*
		 * some device's (d)wBytesPerInterval is set as 0,
		 * then max_esit_payload is 0, so evaluate esit_pkts from
		 * mult and burst
		 */
		esit_pkts = DIV_ROUND_UP(max_esit_payload, maxpkt);
		if (esit_pkts == 0)
			esit_pkts = (mult + 1) * (max_burst + 1);

		if (ep_type == INT_IN_EP || ep_type == INT_OUT_EP) {
			sch_ep->pkts = esit_pkts;
			sch_ep->num_budget_microframes = 1;
			bwb_table[0] = maxpkt * sch_ep->pkts;
		}

		if (ep_type == ISOC_IN_EP || ep_type == ISOC_OUT_EP) {

			if (sch_ep->esit == 1)
				sch_ep->pkts = esit_pkts;
			else if (esit_pkts <= sch_ep->esit)
				sch_ep->pkts = 1;
			else
				sch_ep->pkts = roundup_pow_of_two(esit_pkts)
					/ sch_ep->esit;

			sch_ep->num_budget_microframes =
				DIV_ROUND_UP(esit_pkts, sch_ep->pkts);

			sch_ep->repeat = !!(sch_ep->num_budget_microframes > 1);
			sch_ep->bw_cost_per_microframe = maxpkt * sch_ep->pkts;

			for (i = 0; i < sch_ep->num_budget_microframes - 1; i++)
				bwb_table[i] = sch_ep->bw_cost_per_microframe;

			/* last one <= bw_cost_per_microframe */
			bwb_table[i] = maxpkt * esit_pkts
				       - i * sch_ep->bw_cost_per_microframe;
		}
	} else if (is_fs_or_ls(sch_ep->speed)) {
		sch_ep->pkts = 1; /* at most one packet for each microframe */

		/*
		 * num_budget_microframes and cs_count will be updated when
		 * check TT for INT_OUT_EP, ISOC/INT_IN_EP type
		 */
		sch_ep->cs_count = DIV_ROUND_UP(maxpkt, FS_PAYLOAD_MAX);
		sch_ep->num_budget_microframes = sch_ep->cs_count;
		sch_ep->bw_cost_per_microframe =
			(maxpkt < FS_PAYLOAD_MAX) ? maxpkt : FS_PAYLOAD_MAX;

		/* init budget table */
		if (ep_type == ISOC_OUT_EP) {
			for (i = 0; i < sch_ep->num_budget_microframes; i++)
				bwb_table[i] =	sch_ep->bw_cost_per_microframe;
		} else if (ep_type == INT_OUT_EP) {
			/* only first one consumes bandwidth, others as zero */
			bwb_table[0] = sch_ep->bw_cost_per_microframe;
		} else { /* INT_IN_EP or ISOC_IN_EP */
			bwb_table[0] = 0; /* start split */
			bwb_table[1] = 0; /* idle */
			/*
			 * due to cs_count will be updated according to cs
			 * position, assign all remainder budget array
			 * elements as @bw_cost_per_microframe, but only first
			 * @num_budget_microframes elements will be used later
			 */
			for (i = 2; i < TT_MICROFRAMES_MAX; i++)
				bwb_table[i] =	sch_ep->bw_cost_per_microframe;
		}
	}
}

/* Get maximum bandwidth when we schedule at offset slot. */
static u32 get_max_bw(struct mu3h_sch_bw_info *sch_bw,
	struct mu3h_sch_ep_info *sch_ep, u32 offset)
{
	u32 max_bw = 0;
	u32 bw;
	int i, j, k;

	for (i = 0; i < sch_ep->num_esit; i++) {
		u32 base = offset + i * sch_ep->esit;

		for (j = 0; j < sch_ep->num_budget_microframes; j++) {
			k = XHCI_MTK_BW_INDEX(base + j);
			bw = sch_bw->bus_bw[k] + sch_ep->bw_budget_table[j];
			if (bw > max_bw)
				max_bw = bw;
		}
	}
	return max_bw;
}

static void update_bus_bw(struct mu3h_sch_bw_info *sch_bw,
	struct mu3h_sch_ep_info *sch_ep, bool used)
{
	u32 base;
	int i, j, k;

	for (i = 0; i < sch_ep->num_esit; i++) {
		base = sch_ep->offset + i * sch_ep->esit;
		for (j = 0; j < sch_ep->num_budget_microframes; j++) {
			k = XHCI_MTK_BW_INDEX(base + j);
			if (used)
				sch_bw->bus_bw[k] += sch_ep->bw_budget_table[j];
			else
				sch_bw->bus_bw[k] -= sch_ep->bw_budget_table[j];
		}
	}
}

static int check_fs_bus_bw(struct mu3h_sch_ep_info *sch_ep, int offset)
{
	struct mu3h_sch_tt *tt = sch_ep->sch_tt;
	u32 tmp;
	int base;
	int i, j, k;

	for (i = 0; i < sch_ep->num_esit; i++) {
		base = offset + i * sch_ep->esit;

		/*
		 * Compared with hs bus, no matter what ep type,
		 * the hub will always delay one uframe to send data
		 */
		for (j = 0; j < sch_ep->num_budget_microframes; j++) {
			k = XHCI_MTK_BW_INDEX(base + j);
			tmp = tt->fs_bus_bw[k] + sch_ep->bw_budget_table[j];
			if (tmp > FS_PAYLOAD_MAX)
				return -ESCH_BW_OVERFLOW;
		}
	}

	return 0;
}

static int check_sch_tt(struct mu3h_sch_ep_info *sch_ep, u32 offset)
{
	u32 extra_cs_count;
	u32 start_ss, last_ss;
	u32 start_cs, last_cs;

	if (!sch_ep->sch_tt)
		return 0;

	start_ss = offset % 8;

	if (sch_ep->ep_type == ISOC_OUT_EP) {
		last_ss = start_ss + sch_ep->cs_count - 1;

		/*
		 * usb_20 spec section11.18:
		 * must never schedule Start-Split in Y6
		 */
		if (!(start_ss == 7 || last_ss < 6))
			return -ESCH_SS_Y6;

	} else {
		u32 cs_count = DIV_ROUND_UP(sch_ep->maxpkt, FS_PAYLOAD_MAX);

		/*
		 * usb_20 spec section11.18:
		 * must never schedule Start-Split in Y6
		 */
		if (start_ss == 6)
			return -ESCH_SS_Y6;

		/* one uframe for ss + one uframe for idle */
		start_cs = (start_ss + 2) % 8;
		last_cs = start_cs + cs_count - 1;

		if (last_cs > 7)
			return -ESCH_CS_OVERFLOW;

		if (sch_ep->ep_type == ISOC_IN_EP)
			extra_cs_count = (last_cs == 7) ? 1 : 2;
		else /*  ep_type : INTR IN / INTR OUT */
			extra_cs_count = 1;

		cs_count += extra_cs_count;
		if (cs_count > 7)
			cs_count = 7; /* HW limit */

		sch_ep->cs_count = cs_count;
		/* one for ss, the other for idle */
		sch_ep->num_budget_microframes = cs_count + 2;

		/*
		 * if interval=1, maxp >752, num_budge_micoframe is larger
		 * than sch_ep->esit, will overstep boundary
		 */
		if (sch_ep->num_budget_microframes > sch_ep->esit)
			sch_ep->num_budget_microframes = sch_ep->esit;
	}

	return check_fs_bus_bw(sch_ep, offset);
}

static void update_sch_tt(struct mu3h_sch_ep_info *sch_ep, bool used)
{
	struct mu3h_sch_tt *tt = sch_ep->sch_tt;
	u32 base;
	int i, j, k;

	for (i = 0; i < sch_ep->num_esit; i++) {
		base = sch_ep->offset + i * sch_ep->esit;

		for (j = 0; j < sch_ep->num_budget_microframes; j++) {
			k = XHCI_MTK_BW_INDEX(base + j);
			if (used)
				tt->fs_bus_bw[k] += sch_ep->bw_budget_table[j];
			else
				tt->fs_bus_bw[k] -= sch_ep->bw_budget_table[j];
		}
	}

	if (used)
		list_add_tail(&sch_ep->tt_endpoint, &tt->ep_list);
	else
		list_del(&sch_ep->tt_endpoint);
}

static int load_ep_bw(struct mu3h_sch_bw_info *sch_bw,
		      struct mu3h_sch_ep_info *sch_ep, bool loaded)
{
	if (sch_ep->sch_tt)
		update_sch_tt(sch_ep, loaded);

	/* update bus bandwidth info */
	update_bus_bw(sch_bw, sch_ep, loaded);
	sch_ep->allocated = loaded;

	return 0;
}

static int check_sch_bw(struct mu3h_sch_ep_info *sch_ep)
{
	struct mu3h_sch_bw_info *sch_bw = sch_ep->bw_info;
	const u32 bw_boundary = get_bw_boundary(sch_ep->speed);
	u32 offset;
	u32 worst_bw;
	u32 min_bw = ~0;
	int min_index = -1;
	int ret = 0;

	/*
	 * Search through all possible schedule microframes.
	 * and find a microframe where its worst bandwidth is minimum.
	 */
	for (offset = 0; offset < sch_ep->esit; offset++) {
		ret = check_sch_tt(sch_ep, offset);
		if (ret)
			continue;

		worst_bw = get_max_bw(sch_bw, sch_ep, offset);
		if (worst_bw > bw_boundary)
			continue;

		if (min_bw > worst_bw) {
			min_bw = worst_bw;
			min_index = offset;
		}

		/* use first-fit for LS/FS */
		if (sch_ep->sch_tt && min_index >= 0)
			break;

		if (min_bw == 0)
			break;
	}

	if (min_index < 0)
		return ret ? ret : -ESCH_BW_OVERFLOW;

	sch_ep->offset = min_index;

	return load_ep_bw(sch_bw, sch_ep, true);
}

static void destroy_sch_ep(struct xhci_hcd_mtk *mtk, struct usb_device *udev,
			   struct mu3h_sch_ep_info *sch_ep)
{
	/* only release ep bw check passed by check_sch_bw() */
	if (sch_ep->allocated)
		load_ep_bw(sch_ep->bw_info, sch_ep, false);

	if (sch_ep->sch_tt)
		drop_tt(udev);

	list_del(&sch_ep->endpoint);
	hlist_del(&sch_ep->hentry);
	kfree(sch_ep);
}

static bool need_bw_sch(struct usb_device *udev,
			struct usb_host_endpoint *ep)
{
	bool has_tt = udev->tt && udev->tt->hub->parent;

	/* only for periodic endpoints */
	if (usb_endpoint_xfer_control(&ep->desc)
		|| usb_endpoint_xfer_bulk(&ep->desc))
		return false;

	/*
	 * for LS & FS periodic endpoints which its device is not behind
	 * a TT are also ignored, root-hub will schedule them directly,
	 * but need set @bpkts field of endpoint context to 1.
	 */
	if (is_fs_or_ls(udev->speed) && !has_tt)
		return false;

	/* skip endpoint with zero maxpkt */
	if (usb_endpoint_maxp(&ep->desc) == 0)
		return false;

	return true;
}

int xhci_mtk_sch_init(struct xhci_hcd_mtk *mtk)
{
	struct xhci_hcd *xhci = hcd_to_xhci(mtk->hcd);
	struct mu3h_sch_bw_info *sch_array;
	int num_usb_bus;

	/* ss IN and OUT are separated */
	num_usb_bus = xhci->usb3_rhub.num_ports * 2 + xhci->usb2_rhub.num_ports;

	sch_array = kcalloc(num_usb_bus, sizeof(*sch_array), GFP_KERNEL);
	if (sch_array == NULL)
		return -ENOMEM;

	mtk->sch_array = sch_array;

	INIT_LIST_HEAD(&mtk->bw_ep_chk_list);
	hash_init(mtk->sch_ep_hash);

	return 0;
}

void xhci_mtk_sch_exit(struct xhci_hcd_mtk *mtk)
{
	kfree(mtk->sch_array);
}

static int add_ep_quirk(struct usb_hcd *hcd, struct usb_device *udev,
			struct usb_host_endpoint *ep)
{
	struct xhci_hcd_mtk *mtk = hcd_to_mtk(hcd);
	struct xhci_hcd *xhci = hcd_to_xhci(hcd);
	struct xhci_ep_ctx *ep_ctx;
	struct xhci_virt_device *virt_dev;
	struct mu3h_sch_ep_info *sch_ep;
	unsigned int ep_index;

	virt_dev = xhci->devs[udev->slot_id];
	ep_index = xhci_get_endpoint_index(&ep->desc);
	ep_ctx = xhci_get_ep_ctx(xhci, virt_dev->in_ctx, ep_index);

	if (!need_bw_sch(udev, ep)) {
		/*
		 * set @bpkts to 1 if it is LS or FS periodic endpoint, and its
		 * device does not connected through an external HS hub
		 */
		if (usb_endpoint_xfer_int(&ep->desc)
			|| usb_endpoint_xfer_isoc(&ep->desc))
			ep_ctx->reserved[0] = cpu_to_le32(EP_BPKTS(1));

		return 0;
	}

	xhci_dbg(xhci, "%s %s\n", __func__, decode_ep(ep, udev->speed));

	sch_ep = create_sch_ep(mtk, udev, ep, ep_ctx);
	if (IS_ERR_OR_NULL(sch_ep))
		return -ENOMEM;

	setup_sch_info(ep_ctx, sch_ep);

	list_add_tail(&sch_ep->endpoint, &mtk->bw_ep_chk_list);
	hash_add(mtk->sch_ep_hash, &sch_ep->hentry, (unsigned long)ep);

	return 0;
}

static void drop_ep_quirk(struct usb_hcd *hcd, struct usb_device *udev,
			  struct usb_host_endpoint *ep)
{
	struct xhci_hcd_mtk *mtk = hcd_to_mtk(hcd);
	struct xhci_hcd *xhci = hcd_to_xhci(hcd);
	struct mu3h_sch_ep_info *sch_ep;
	struct hlist_node *hn;

	if (!need_bw_sch(udev, ep))
		return;

<<<<<<< HEAD
	xhci_err(xhci, "%s %s\n", __func__, decode_ep(ep, udev->speed));
=======
	xhci_dbg(xhci, "%s %s\n", __func__, decode_ep(ep, udev->speed));
>>>>>>> df0cc57e

	hash_for_each_possible_safe(mtk->sch_ep_hash, sch_ep,
				    hn, hentry, (unsigned long)ep) {
		if (sch_ep->ep == ep) {
			destroy_sch_ep(mtk, udev, sch_ep);
			break;
		}
	}
}

int xhci_mtk_check_bandwidth(struct usb_hcd *hcd, struct usb_device *udev)
{
	struct xhci_hcd_mtk *mtk = hcd_to_mtk(hcd);
	struct xhci_hcd *xhci = hcd_to_xhci(hcd);
	struct xhci_virt_device *virt_dev = xhci->devs[udev->slot_id];
	struct mu3h_sch_ep_info *sch_ep;
	int ret;

	xhci_dbg(xhci, "%s() udev %s\n", __func__, dev_name(&udev->dev));

	list_for_each_entry(sch_ep, &mtk->bw_ep_chk_list, endpoint) {
		struct xhci_ep_ctx *ep_ctx;
		struct usb_host_endpoint *ep = sch_ep->ep;
		unsigned int ep_index = xhci_get_endpoint_index(&ep->desc);

		ret = check_sch_bw(sch_ep);
		if (ret) {
			xhci_err(xhci, "Not enough bandwidth! (%s)\n",
				 sch_error_string(-ret));
			return -ENOSPC;
		}

		ep_ctx = xhci_get_ep_ctx(xhci, virt_dev->in_ctx, ep_index);
		ep_ctx->reserved[0] = cpu_to_le32(EP_BPKTS(sch_ep->pkts)
			| EP_BCSCOUNT(sch_ep->cs_count)
			| EP_BBM(sch_ep->burst_mode));
		ep_ctx->reserved[1] = cpu_to_le32(EP_BOFFSET(sch_ep->offset)
			| EP_BREPEAT(sch_ep->repeat));

		xhci_dbg(xhci, " PKTS:%x, CSCOUNT:%x, BM:%x, OFFSET:%x, REPEAT:%x\n",
			sch_ep->pkts, sch_ep->cs_count, sch_ep->burst_mode,
			sch_ep->offset, sch_ep->repeat);
	}

	ret = xhci_check_bandwidth(hcd, udev);
	if (!ret)
<<<<<<< HEAD
		INIT_LIST_HEAD(&mtk->bw_ep_chk_list);
=======
		list_del_init(&mtk->bw_ep_chk_list);
>>>>>>> df0cc57e

	return ret;
}

void xhci_mtk_reset_bandwidth(struct usb_hcd *hcd, struct usb_device *udev)
{
	struct xhci_hcd_mtk *mtk = hcd_to_mtk(hcd);
	struct xhci_hcd *xhci = hcd_to_xhci(hcd);
	struct mu3h_sch_ep_info *sch_ep, *tmp;

	xhci_dbg(xhci, "%s() udev %s\n", __func__, dev_name(&udev->dev));

	list_for_each_entry_safe(sch_ep, tmp, &mtk->bw_ep_chk_list, endpoint)
		destroy_sch_ep(mtk, udev, sch_ep);

	xhci_reset_bandwidth(hcd, udev);
}

int xhci_mtk_add_ep(struct usb_hcd *hcd, struct usb_device *udev,
		    struct usb_host_endpoint *ep)
{
	int ret;

	ret = xhci_add_endpoint(hcd, udev, ep);
	if (ret)
		return ret;

	if (ep->hcpriv)
		ret = add_ep_quirk(hcd, udev, ep);

	return ret;
}

int xhci_mtk_drop_ep(struct usb_hcd *hcd, struct usb_device *udev,
		     struct usb_host_endpoint *ep)
{
	int ret;

	ret = xhci_drop_endpoint(hcd, udev, ep);
	if (ret)
		return ret;

	if (ep->hcpriv)
		drop_ep_quirk(hcd, udev, ep);

	return 0;
}<|MERGE_RESOLUTION|>--- conflicted
+++ resolved
@@ -734,11 +734,7 @@
 	if (!need_bw_sch(udev, ep))
 		return;
 
-<<<<<<< HEAD
-	xhci_err(xhci, "%s %s\n", __func__, decode_ep(ep, udev->speed));
-=======
 	xhci_dbg(xhci, "%s %s\n", __func__, decode_ep(ep, udev->speed));
->>>>>>> df0cc57e
 
 	hash_for_each_possible_safe(mtk->sch_ep_hash, sch_ep,
 				    hn, hentry, (unsigned long)ep) {
@@ -785,11 +781,7 @@
 
 	ret = xhci_check_bandwidth(hcd, udev);
 	if (!ret)
-<<<<<<< HEAD
-		INIT_LIST_HEAD(&mtk->bw_ep_chk_list);
-=======
 		list_del_init(&mtk->bw_ep_chk_list);
->>>>>>> df0cc57e
 
 	return ret;
 }
