/*
 * Allwinner A1X SoCs pinctrl driver.
 *
 * Copyright (C) 2012 Maxime Ripard
 *
 * Maxime Ripard <maxime.ripard@free-electrons.com>
 *
 * This file is licensed under the terms of the GNU General Public
 * License version 2.  This program is licensed "as is" without any
 * warranty of any kind, whether express or implied.
 */

#ifndef __PINCTRL_SUNXI_H
#define __PINCTRL_SUNXI_H

#include <linux/kernel.h>
#include <linux/spinlock.h>

#define PA_BASE	0
#define PB_BASE	32
#define PC_BASE	64
#define PD_BASE	96
#define PE_BASE	128
#define PF_BASE	160
#define PG_BASE	192
#define PH_BASE	224
#define PI_BASE	256
#define PL_BASE	352
#define PM_BASE	384
#define PN_BASE	416

#define SUNXI_PINCTRL_PIN(bank, pin)		\
	PINCTRL_PIN(P ## bank ## _BASE + (pin), "P" #bank #pin)

#define SUNXI_PIN_NAME_MAX_LEN	5

#define BANK_MEM_SIZE		0x24
#define MUX_REGS_OFFSET		0x0
#define DATA_REGS_OFFSET	0x10
#define DLEVEL_REGS_OFFSET	0x14
#define PULL_REGS_OFFSET	0x1c

#define PINS_PER_BANK		32
#define MUX_PINS_PER_REG	8
#define MUX_PINS_BITS		4
#define MUX_PINS_MASK		0x0f
#define DATA_PINS_PER_REG	32
#define DATA_PINS_BITS		1
#define DATA_PINS_MASK		0x01
#define DLEVEL_PINS_PER_REG	16
#define DLEVEL_PINS_BITS	2
#define DLEVEL_PINS_MASK	0x03
#define PULL_PINS_PER_REG	16
#define PULL_PINS_BITS		2
#define PULL_PINS_MASK		0x03

#define IRQ_PER_BANK		32

#define IRQ_CFG_REG		0x200
#define IRQ_CFG_IRQ_PER_REG		8
#define IRQ_CFG_IRQ_BITS		4
#define IRQ_CFG_IRQ_MASK		((1 << IRQ_CFG_IRQ_BITS) - 1)
#define IRQ_CTRL_REG		0x210
#define IRQ_CTRL_IRQ_PER_REG		32
#define IRQ_CTRL_IRQ_BITS		1
#define IRQ_CTRL_IRQ_MASK		((1 << IRQ_CTRL_IRQ_BITS) - 1)
#define IRQ_STATUS_REG		0x214
#define IRQ_STATUS_IRQ_PER_REG		32
#define IRQ_STATUS_IRQ_BITS		1
#define IRQ_STATUS_IRQ_MASK		((1 << IRQ_STATUS_IRQ_BITS) - 1)

#define IRQ_DEBOUNCE_REG	0x218

#define IRQ_MEM_SIZE		0x20

#define IRQ_EDGE_RISING		0x00
#define IRQ_EDGE_FALLING	0x01
#define IRQ_LEVEL_HIGH		0x02
#define IRQ_LEVEL_LOW		0x03
#define IRQ_EDGE_BOTH		0x04

#define GRP_CFG_REG		0x300

#define IO_BIAS_MASK		GENMASK(3, 0)

#define SUN4I_FUNC_INPUT	0
#define SUN4I_FUNC_IRQ		6

#define PINCTRL_SUN5I_A10S	BIT(1)
#define PINCTRL_SUN5I_A13	BIT(2)
#define PINCTRL_SUN5I_GR8	BIT(3)
#define PINCTRL_SUN6I_A31	BIT(4)
#define PINCTRL_SUN6I_A31S	BIT(5)
#define PINCTRL_SUN4I_A10	BIT(6)
#define PINCTRL_SUN7I_A20	BIT(7)
#define PINCTRL_SUN8I_R40	BIT(8)

#define PIO_POW_MOD_SEL_REG	0x340

enum sunxi_desc_bias_voltage {
	BIAS_VOLTAGE_NONE,
	/*
	 * Bias voltage configuration is done through
	 * Pn_GRP_CONFIG registers, as seen on A80 SoC.
	 */
	BIAS_VOLTAGE_GRP_CONFIG,
	/*
	 * Bias voltage is set through PIO_POW_MOD_SEL_REG
	 * register, as seen on H6 SoC, for example.
	 */
	BIAS_VOLTAGE_PIO_POW_MODE_SEL,
};

struct sunxi_desc_function {
	unsigned long	variant;
	const char	*name;
	u8		muxval;
	u8		irqbank;
	u8		irqnum;
};

struct sunxi_desc_pin {
	struct pinctrl_pin_desc		pin;
	unsigned long			variant;
	struct sunxi_desc_function	*functions;
};

struct sunxi_pinctrl_desc {
	const struct sunxi_desc_pin	*pins;
	int				npins;
	unsigned			pin_base;
	unsigned			irq_banks;
	const unsigned int		*irq_bank_map;
	bool				irq_read_needs_mux;
	bool				disable_strict_mode;
<<<<<<< HEAD
	bool				has_io_bias_cfg;
=======
	enum sunxi_desc_bias_voltage	io_bias_cfg_variant;
>>>>>>> 0ecfebd2
};

struct sunxi_pinctrl_function {
	const char	*name;
	const char	**groups;
	unsigned	ngroups;
};

struct sunxi_pinctrl_group {
	const char	*name;
	unsigned	pin;
};

struct sunxi_pinctrl_regulator {
	struct regulator	*regulator;
	refcount_t		refcount;
};

struct sunxi_pinctrl {
	void __iomem			*membase;
	struct gpio_chip		*chip;
	const struct sunxi_pinctrl_desc	*desc;
	struct device			*dev;
	struct sunxi_pinctrl_regulator	regulators[9];
	struct irq_domain		*domain;
	struct sunxi_pinctrl_function	*functions;
	unsigned			nfunctions;
	struct sunxi_pinctrl_group	*groups;
	unsigned			ngroups;
	int				*irq;
	unsigned			*irq_array;
	raw_spinlock_t			lock;
	struct pinctrl_dev		*pctl_dev;
	unsigned long			variant;
};

#define SUNXI_PIN(_pin, ...)					\
	{							\
		.pin = _pin,					\
		.functions = (struct sunxi_desc_function[]){	\
			__VA_ARGS__, { } },			\
	}

#define SUNXI_PIN_VARIANT(_pin, _variant, ...)			\
	{							\
		.pin = _pin,					\
		.variant = _variant,				\
		.functions = (struct sunxi_desc_function[]){	\
			__VA_ARGS__, { } },			\
	}

#define SUNXI_FUNCTION(_val, _name)				\
	{							\
		.name = _name,					\
		.muxval = _val,					\
	}

#define SUNXI_FUNCTION_VARIANT(_val, _name, _variant)		\
	{							\
		.name = _name,					\
		.muxval = _val,					\
		.variant = _variant,				\
	}

#define SUNXI_FUNCTION_IRQ(_val, _irq)				\
	{							\
		.name = "irq",					\
		.muxval = _val,					\
		.irqnum = _irq,					\
	}

#define SUNXI_FUNCTION_IRQ_BANK(_val, _bank, _irq)		\
	{							\
		.name = "irq",					\
		.muxval = _val,					\
		.irqbank = _bank,				\
		.irqnum = _irq,					\
	}

/*
 * The sunXi PIO registers are organized as is:
 * 0x00 - 0x0c	Muxing values.
 *		8 pins per register, each pin having a 4bits value
 * 0x10		Pin values
 *		32 bits per register, each pin corresponding to one bit
 * 0x14 - 0x18	Drive level
 *		16 pins per register, each pin having a 2bits value
 * 0x1c - 0x20	Pull-Up values
 *		16 pins per register, each pin having a 2bits value
 *
 * This is for the first bank. Each bank will have the same layout,
 * with an offset being a multiple of 0x24.
 *
 * The following functions calculate from the pin number the register
 * and the bit offset that we should access.
 */
static inline u32 sunxi_mux_reg(u16 pin)
{
	u8 bank = pin / PINS_PER_BANK;
	u32 offset = bank * BANK_MEM_SIZE;
	offset += MUX_REGS_OFFSET;
	offset += pin % PINS_PER_BANK / MUX_PINS_PER_REG * 0x04;
	return round_down(offset, 4);
}

static inline u32 sunxi_mux_offset(u16 pin)
{
	u32 pin_num = pin % MUX_PINS_PER_REG;
	return pin_num * MUX_PINS_BITS;
}

static inline u32 sunxi_data_reg(u16 pin)
{
	u8 bank = pin / PINS_PER_BANK;
	u32 offset = bank * BANK_MEM_SIZE;
	offset += DATA_REGS_OFFSET;
	offset += pin % PINS_PER_BANK / DATA_PINS_PER_REG * 0x04;
	return round_down(offset, 4);
}

static inline u32 sunxi_data_offset(u16 pin)
{
	u32 pin_num = pin % DATA_PINS_PER_REG;
	return pin_num * DATA_PINS_BITS;
}

static inline u32 sunxi_dlevel_reg(u16 pin)
{
	u8 bank = pin / PINS_PER_BANK;
	u32 offset = bank * BANK_MEM_SIZE;
	offset += DLEVEL_REGS_OFFSET;
	offset += pin % PINS_PER_BANK / DLEVEL_PINS_PER_REG * 0x04;
	return round_down(offset, 4);
}

static inline u32 sunxi_dlevel_offset(u16 pin)
{
	u32 pin_num = pin % DLEVEL_PINS_PER_REG;
	return pin_num * DLEVEL_PINS_BITS;
}

static inline u32 sunxi_pull_reg(u16 pin)
{
	u8 bank = pin / PINS_PER_BANK;
	u32 offset = bank * BANK_MEM_SIZE;
	offset += PULL_REGS_OFFSET;
	offset += pin % PINS_PER_BANK / PULL_PINS_PER_REG * 0x04;
	return round_down(offset, 4);
}

static inline u32 sunxi_pull_offset(u16 pin)
{
	u32 pin_num = pin % PULL_PINS_PER_REG;
	return pin_num * PULL_PINS_BITS;
}

static inline u32 sunxi_irq_hw_bank_num(const struct sunxi_pinctrl_desc *desc, u8 bank)
{
	if (!desc->irq_bank_map)
		return bank;
	else
		return desc->irq_bank_map[bank];
}

static inline u32 sunxi_irq_cfg_reg(const struct sunxi_pinctrl_desc *desc,
				    u16 irq)
{
	u8 bank = irq / IRQ_PER_BANK;
	u8 reg = (irq % IRQ_PER_BANK) / IRQ_CFG_IRQ_PER_REG * 0x04;

	return IRQ_CFG_REG +
	       sunxi_irq_hw_bank_num(desc, bank) * IRQ_MEM_SIZE + reg;
}

static inline u32 sunxi_irq_cfg_offset(u16 irq)
{
	u32 irq_num = irq % IRQ_CFG_IRQ_PER_REG;
	return irq_num * IRQ_CFG_IRQ_BITS;
}

static inline u32 sunxi_irq_ctrl_reg_from_bank(const struct sunxi_pinctrl_desc *desc, u8 bank)
{
	return IRQ_CTRL_REG + sunxi_irq_hw_bank_num(desc, bank) * IRQ_MEM_SIZE;
}

static inline u32 sunxi_irq_ctrl_reg(const struct sunxi_pinctrl_desc *desc,
				     u16 irq)
{
	u8 bank = irq / IRQ_PER_BANK;

	return sunxi_irq_ctrl_reg_from_bank(desc, bank);
}

static inline u32 sunxi_irq_ctrl_offset(u16 irq)
{
	u32 irq_num = irq % IRQ_CTRL_IRQ_PER_REG;
	return irq_num * IRQ_CTRL_IRQ_BITS;
}

static inline u32 sunxi_irq_debounce_reg_from_bank(const struct sunxi_pinctrl_desc *desc, u8 bank)
{
	return IRQ_DEBOUNCE_REG +
	       sunxi_irq_hw_bank_num(desc, bank) * IRQ_MEM_SIZE;
}

static inline u32 sunxi_irq_status_reg_from_bank(const struct sunxi_pinctrl_desc *desc, u8 bank)
{
	return IRQ_STATUS_REG +
	       sunxi_irq_hw_bank_num(desc, bank) * IRQ_MEM_SIZE;
}

static inline u32 sunxi_irq_status_reg(const struct sunxi_pinctrl_desc *desc,
				       u16 irq)
{
	u8 bank = irq / IRQ_PER_BANK;

	return sunxi_irq_status_reg_from_bank(desc, bank);
}

static inline u32 sunxi_irq_status_offset(u16 irq)
{
	u32 irq_num = irq % IRQ_STATUS_IRQ_PER_REG;
	return irq_num * IRQ_STATUS_IRQ_BITS;
}

static inline u32 sunxi_grp_config_reg(u16 pin)
{
	u8 bank = pin / PINS_PER_BANK;

	return GRP_CFG_REG + bank * 0x4;
}

int sunxi_pinctrl_init_with_variant(struct platform_device *pdev,
				    const struct sunxi_pinctrl_desc *desc,
				    unsigned long variant);

#define sunxi_pinctrl_init(_dev, _desc) \
	sunxi_pinctrl_init_with_variant(_dev, _desc, 0)

#endif /* __PINCTRL_SUNXI_H */<|MERGE_RESOLUTION|>--- conflicted
+++ resolved
@@ -133,11 +133,7 @@
 	const unsigned int		*irq_bank_map;
 	bool				irq_read_needs_mux;
 	bool				disable_strict_mode;
-<<<<<<< HEAD
-	bool				has_io_bias_cfg;
-=======
 	enum sunxi_desc_bias_voltage	io_bias_cfg_variant;
->>>>>>> 0ecfebd2
 };
 
 struct sunxi_pinctrl_function {
