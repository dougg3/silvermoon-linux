--- conflicted
+++ resolved
@@ -492,10 +492,7 @@
 
 	page = list_first_entry(&node->free_page_list, struct sgx_epc_page, list);
 	list_del_init(&page->list);
-<<<<<<< HEAD
-=======
 	page->flags = 0;
->>>>>>> 754e0b0e
 
 	spin_unlock(&node->lock);
 	atomic_long_dec(&sgx_nr_free_pages);
@@ -649,16 +646,12 @@
 
 	spin_lock(&node->lock);
 
-<<<<<<< HEAD
-	list_add_tail(&page->list, &node->free_page_list);
-=======
 	page->owner = NULL;
 	if (page->poison)
 		list_add(&page->list, &node->sgx_poison_page_list);
 	else
 		list_add_tail(&page->list, &node->free_page_list);
 	page->flags = SGX_EPC_PAGE_IS_FREE;
->>>>>>> 754e0b0e
 
 	spin_unlock(&node->lock);
 	atomic_long_inc(&sgx_nr_free_pages);
