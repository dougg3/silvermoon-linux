/*
 * Copyright 2015 Hans de Goede <hdegoede@redhat.com>
 *
 * This file is dual-licensed: you can use it either under the terms
 * of the GPL or the X11 license, at your option. Note that this dual
 * licensing only applies to this file, and not this project as a
 * whole.
 *
 *  a) This file is free software; you can redistribute it and/or
 *     modify it under the terms of the GNU General Public License as
 *     published by the Free Software Foundation; either version 2 of the
 *     License, or (at your option) any later version.
 *
 *     This file is distributed in the hope that it will be useful,
 *     but WITHOUT ANY WARRANTY; without even the implied warranty of
 *     MERCHANTABILITY or FITNESS FOR A PARTICULAR PURPOSE.  See the
 *     GNU General Public License for more details.
 *
 * Or, alternatively,
 *
 *  b) Permission is hereby granted, free of charge, to any person
 *     obtaining a copy of this software and associated documentation
 *     files (the "Software"), to deal in the Software without
 *     restriction, including without limitation the rights to use,
 *     copy, modify, merge, publish, distribute, sublicense, and/or
 *     sell copies of the Software, and to permit persons to whom the
 *     Software is furnished to do so, subject to the following
 *     conditions:
 *
 *     The above copyright notice and this permission notice shall be
 *     included in all copies or substantial portions of the Software.
 *
 *     THE SOFTWARE IS PROVIDED "AS IS", WITHOUT WARRANTY OF ANY KIND,
 *     EXPRESS OR IMPLIED, INCLUDING BUT NOT LIMITED TO THE WARRANTIES
 *     OF MERCHANTABILITY, FITNESS FOR A PARTICULAR PURPOSE AND
 *     NONINFRINGEMENT. IN NO EVENT SHALL THE AUTHORS OR COPYRIGHT
 *     HOLDERS BE LIABLE FOR ANY CLAIM, DAMAGES OR OTHER LIABILITY,
 *     WHETHER IN AN ACTION OF CONTRACT, TORT OR OTHERWISE, ARISING
 *     FROM, OUT OF OR IN CONNECTION WITH THE SOFTWARE OR THE USE OR
 *     OTHER DEALINGS IN THE SOFTWARE.
 */
#include "sunxi-reference-design-tablet.dtsi"
#include "sun8i-reference-design-tablet.dtsi"

/ {
	aliases {
		serial0 = &r_uart;
		/* Make u-boot set mac-address for wifi without an eeprom */
		ethernet0 = &sdio_wifi;
	};

	panel: panel {
		/* Tablet dts should provide panel compatible */
		backlight = <&backlight>;
		enable-gpios = <&pio 7 7 GPIO_ACTIVE_HIGH>; /* PH7 */
		power-supply = <&reg_dc1sw>;
<<<<<<< HEAD
		#address-cells = <1>;
		#size-cells = <0>;

		port@0 {
			reg = <0>;
			#address-cells = <1>;
			#size-cells = <0>;

			panel_input: endpoint@0 {
				reg = <0>;
=======

		port {
			panel_input: endpoint {
>>>>>>> 0ecfebd2
				remote-endpoint = <&tcon0_out_lcd>;
			};
		};
	};

	wifi_pwrseq: wifi_pwrseq {
		compatible = "mmc-pwrseq-simple";
		/*
		 * Q8 boards use various PL# pins as wifi-en. On other boards
		 * these may be connected to a wifi module output pin. To avoid
		 * short-circuits we configure these as inputs with pull-ups via
		 * pinctrl, instead of listing them as active-low reset-gpios.
		 */
		pinctrl-names = "default";
		pinctrl-0 = <&wifi_pwrseq_pin_q8>;
		/* The esp8089 needs 200 ms after driving wifi-en high */
		post-power-on-delay-ms = <200>;
	};
};

&de {
	status = "okay";
};

&ehci0 {
	status  = "okay";
};

&mmc1 {
	pinctrl-names = "default";
	pinctrl-0 = <&mmc1_pg_pins>;
	vmmc-supply = <&reg_dldo1>;
	mmc-pwrseq = <&wifi_pwrseq>;
	bus-width = <4>;
	non-removable;
	status = "okay";

	sdio_wifi: sdio_wifi@1 {
		reg = <1>;
	};
};

&r_pio {
	wifi_pwrseq_pin_q8: wifi-pwrseq-pins {
		pins = "PL6", "PL7", "PL11";
		function = "gpio_in";
		bias-pull-up;
	};
};

&tcon0 {
	pinctrl-names = "default";
	pinctrl-0 = <&lcd_rgb666_pins>;
	status = "okay";
};

<<<<<<< HEAD
&tcon0_out {
	tcon0_out_lcd: endpoint@0 {
		reg = <0>;
		remote-endpoint = <&panel_input>;
	};
};

=======
>>>>>>> 0ecfebd2
&usbphy {
	usb1_vbus-supply = <&reg_dldo1>;
};<|MERGE_RESOLUTION|>--- conflicted
+++ resolved
@@ -54,22 +54,9 @@
 		backlight = <&backlight>;
 		enable-gpios = <&pio 7 7 GPIO_ACTIVE_HIGH>; /* PH7 */
 		power-supply = <&reg_dc1sw>;
-<<<<<<< HEAD
-		#address-cells = <1>;
-		#size-cells = <0>;
-
-		port@0 {
-			reg = <0>;
-			#address-cells = <1>;
-			#size-cells = <0>;
-
-			panel_input: endpoint@0 {
-				reg = <0>;
-=======
 
 		port {
 			panel_input: endpoint {
->>>>>>> 0ecfebd2
 				remote-endpoint = <&tcon0_out_lcd>;
 			};
 		};
@@ -126,16 +113,6 @@
 	status = "okay";
 };
 
-<<<<<<< HEAD
-&tcon0_out {
-	tcon0_out_lcd: endpoint@0 {
-		reg = <0>;
-		remote-endpoint = <&panel_input>;
-	};
-};
-
-=======
->>>>>>> 0ecfebd2
 &usbphy {
 	usb1_vbus-supply = <&reg_dldo1>;
 };