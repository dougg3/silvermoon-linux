/*
 * mackerel board support
 *
 * Copyright (C) 2010 Renesas Solutions Corp.
 * Kuninori Morimoto <kuninori.morimoto.gx@renesas.com>
 *
 * based on ap4evb
 * Copyright (C) 2010  Magnus Damm
 * Copyright (C) 2008  Yoshihiro Shimoda
 *
 * This program is free software; you can redistribute it and/or modify
 * it under the terms of the GNU General Public License as published by
 * the Free Software Foundation; version 2 of the License.
 *
 * This program is distributed in the hope that it will be useful,
 * but WITHOUT ANY WARRANTY; without even the implied warranty of
 * MERCHANTABILITY or FITNESS FOR A PARTICULAR PURPOSE.  See the
 * GNU General Public License for more details.
 *
 * You should have received a copy of the GNU General Public License
 * along with this program; if not, write to the Free Software
 * Foundation, Inc., 51 Franklin St, Fifth Floor, Boston, MA  02110-1301  USA
 */
#include <linux/delay.h>
#include <linux/kernel.h>
#include <linux/init.h>
#include <linux/interrupt.h>
#include <linux/irq.h>
#include <linux/platform_device.h>
#include <linux/gpio.h>
#include <linux/input.h>
#include <linux/io.h>
#include <linux/i2c.h>
#include <linux/leds.h>
#include <linux/mfd/tmio.h>
#include <linux/mmc/host.h>
#include <linux/mmc/sh_mmcif.h>
#include <linux/mmc/sh_mobile_sdhi.h>
#include <linux/mtd/mtd.h>
#include <linux/mtd/partitions.h>
#include <linux/mtd/physmap.h>
#include <linux/pm_clock.h>
#include <linux/smsc911x.h>
#include <linux/sh_intc.h>
#include <linux/tca6416_keypad.h>
#include <linux/usb/renesas_usbhs.h>
#include <linux/dma-mapping.h>

#include <video/sh_mobile_hdmi.h>
#include <video/sh_mobile_lcdc.h>
#include <media/sh_mobile_ceu.h>
#include <media/soc_camera.h>
#include <media/soc_camera_platform.h>
#include <sound/sh_fsi.h>

#include <mach/common.h>
#include <mach/sh7372.h>

#include <asm/mach/arch.h>
#include <asm/mach-types.h>

/*
 * Address	Interface		BusWidth	note
 * ------------------------------------------------------------------
 * 0x0000_0000	NOR Flash ROM (MCP)	16bit		SW7 : bit1 = ON
 * 0x0800_0000	user area		-
 * 0x1000_0000	NOR Flash ROM (MCP)	16bit		SW7 : bit1 = OFF
 * 0x1400_0000	Ether (LAN9220)		16bit
 * 0x1600_0000	user area		-		cannot use with NAND
 * 0x1800_0000	user area		-
 * 0x1A00_0000	-
 * 0x4000_0000	LPDDR2-SDRAM (POP)	32bit
 */

/*
 * CPU mode
 *
 * SW4                                     | Boot Area| Master   | Remarks
 *  1  | 2   | 3   | 4   | 5   | 6   | 8   |          | Processor|
 * ----+-----+-----+-----+-----+-----+-----+----------+----------+--------------
 * ON  | ON  | OFF | ON  | ON  | OFF | OFF | External | System   | External ROM
 * ON  | ON  | ON  | ON  | ON  | OFF | OFF | External | System   | ROM Debug
 * ON  | ON  | X   | ON  | OFF | OFF | OFF | Built-in | System   | ROM Debug
 * X   | OFF | X   | X   | X   | X   | OFF | Built-in | System   | MaskROM
 * OFF | X   | X   | X   | X   | X   | OFF | Built-in | System   | MaskROM
 * X   | X   | X   | OFF | X   | X   | OFF | Built-in | System   | MaskROM
 * OFF | ON  | OFF | X   | X   | OFF | ON  | External | System   | Standalone
 * ON  | OFF | OFF | X   | X   | OFF | ON  | External | Realtime | Standalone
*/

/*
 * NOR Flash ROM
 *
 *  SW1  |     SW2    | SW7  | NOR Flash ROM
 *  bit1 | bit1  bit2 | bit1 | Memory allocation
 * ------+------------+------+------------------
 *  OFF  | ON     OFF | ON   |    Area 0
 *  OFF  | ON     OFF | OFF  |    Area 4
 */

/*
 * SMSC 9220
 *
 *  SW1		SMSC 9220
 * -----------------------
 *  ON		access disable
 *  OFF		access enable
 */

/*
 * NAND Flash ROM
 *
 *  SW1  |     SW2    | SW7  | NAND Flash ROM
 *  bit1 | bit1  bit2 | bit2 | Memory allocation
 * ------+------------+------+------------------
 *  OFF  | ON     OFF | ON   |    FCE 0
 *  OFF  | ON     OFF | OFF  |    FCE 1
 */

/*
 * External interrupt pin settings
 *
 * IRQX  | pin setting        | device             | level
 * ------+--------------------+--------------------+-------
 * IRQ0  | ICR1A.IRQ0SA=0010  | SDHI2 card detect  | Low
 * IRQ6  | ICR1A.IRQ6SA=0011  | Ether(LAN9220)     | High
 * IRQ7  | ICR1A.IRQ7SA=0010  | LCD Touch Panel    | Low
 * IRQ8  | ICR2A.IRQ8SA=0010  | MMC/SD card detect | Low
 * IRQ9  | ICR2A.IRQ9SA=0010  | KEY(TCA6408)       | Low
 * IRQ21 | ICR4A.IRQ21SA=0011 | Sensor(ADXL345)    | High
 * IRQ22 | ICR4A.IRQ22SA=0011 | Sensor(AK8975)     | High
 */

/*
 * USB
 *
 * USB0 : CN22 : Function
 * USB1 : CN31 : Function/Host *1
 *
 * J30 (for CN31) *1
 * ----------+---------------+-------------
 * 1-2 short | VBUS 5V       | Host
 * open      | external VBUS | Function
 *
 * CAUTION
 *
 * renesas_usbhs driver can use external interrupt mode
 * (which come from USB-PHY) or autonomy mode (it use own interrupt)
 * for detecting connection/disconnection when Function.
 * USB will be power OFF while it has been disconnecting
 * if external interrupt mode, and it is always power ON if autonomy mode,
 *
 * mackerel can not use external interrupt (IRQ7-PORT167) mode on "USB0",
 * because Touchscreen is using IRQ7-PORT40.
 * It is impossible to use IRQ7 demux on this board.
 */

/*
 * SDHI0 (CN12)
 *
 * SW56 : OFF
 *
 */

/* MMC /SDHI1 (CN7)
 *
 * I/O voltage : 1.8v
 *
 * Power voltage : 1.8v or 3.3v
 *  J22 : select power voltage *1
 *	1-2 pin : 1.8v
 *	2-3 pin : 3.3v
 *
 * *1
 * Please change J22 depends the card to be used.
 * MMC's OCR field set to support either voltage for the card inserted.
 *
 *	SW1	|	SW33
 *		| bit1 | bit2 | bit3 | bit4
 * -------------+------+------+------+-------
 * MMC0   OFF	|  OFF |   X  |  ON  |  X       (Use MMCIF)
 * SDHI1  OFF	|  ON  |   X  |  OFF |  X       (Use MFD_SH_MOBILE_SDHI)
 *
 */

/*
 * SDHI2 (CN23)
 *
 * microSD card sloct
 *
 */

/*
 * FSI - AK4642
 *
 * it needs amixer settings for playing
 *
 * amixer set "Headphone" on
 * amixer set "HPOUTL Mixer DACH" on
 * amixer set "HPOUTR Mixer DACH" on
 */

/*
 * FIXME !!
 *
 * gpio_no_direction
 * gpio_pull_down
 * are quick_hack.
 *
 * current gpio frame work doesn't have
 * the method to control only pull up/down/free.
 * this function should be replaced by correct gpio function
 */
static void __init gpio_no_direction(u32 addr)
{
	__raw_writeb(0x00, addr);
}

static void __init gpio_pull_down(u32 addr)
{
	u8 data = __raw_readb(addr);

	data &= 0x0F;
	data |= 0xA0;

	__raw_writeb(data, addr);
}

/* MTD */
static struct mtd_partition nor_flash_partitions[] = {
	{
		.name		= "loader",
		.offset		= 0x00000000,
		.size		= 512 * 1024,
		.mask_flags	= MTD_WRITEABLE,
	},
	{
		.name		= "bootenv",
		.offset		= MTDPART_OFS_APPEND,
		.size		= 512 * 1024,
		.mask_flags	= MTD_WRITEABLE,
	},
	{
		.name		= "kernel_ro",
		.offset		= MTDPART_OFS_APPEND,
		.size		= 8 * 1024 * 1024,
		.mask_flags	= MTD_WRITEABLE,
	},
	{
		.name		= "kernel",
		.offset		= MTDPART_OFS_APPEND,
		.size		= 8 * 1024 * 1024,
	},
	{
		.name		= "data",
		.offset		= MTDPART_OFS_APPEND,
		.size		= MTDPART_SIZ_FULL,
	},
};

static struct physmap_flash_data nor_flash_data = {
	.width		= 2,
	.parts		= nor_flash_partitions,
	.nr_parts	= ARRAY_SIZE(nor_flash_partitions),
};

static struct resource nor_flash_resources[] = {
	[0]	= {
		.start	= 0x20000000, /* CS0 shadow instead of regular CS0 */
		.end	= 0x28000000 - 1, /* needed by USB MASK ROM boot */
		.flags	= IORESOURCE_MEM,
	}
};

static struct platform_device nor_flash_device = {
	.name		= "physmap-flash",
	.dev		= {
		.platform_data	= &nor_flash_data,
	},
	.num_resources	= ARRAY_SIZE(nor_flash_resources),
	.resource	= nor_flash_resources,
};

/* SMSC */
static struct resource smc911x_resources[] = {
	{
		.start	= 0x14000000,
		.end	= 0x16000000 - 1,
		.flags	= IORESOURCE_MEM,
	}, {
		.start	= evt2irq(0x02c0) /* IRQ6A */,
		.flags	= IORESOURCE_IRQ | IORESOURCE_IRQ_LOWLEVEL,
	},
};

static struct smsc911x_platform_config smsc911x_info = {
	.flags		= SMSC911X_USE_16BIT | SMSC911X_SAVE_MAC_ADDRESS,
	.irq_polarity   = SMSC911X_IRQ_POLARITY_ACTIVE_LOW,
	.irq_type       = SMSC911X_IRQ_TYPE_PUSH_PULL,
};

static struct platform_device smc911x_device = {
	.name           = "smsc911x",
	.id             = -1,
	.num_resources  = ARRAY_SIZE(smc911x_resources),
	.resource       = smc911x_resources,
	.dev            = {
		.platform_data = &smsc911x_info,
	},
};

/* MERAM */
static struct sh_mobile_meram_info mackerel_meram_info = {
	.addr_mode	= SH_MOBILE_MERAM_MODE1,
};

static struct resource meram_resources[] = {
	[0] = {
		.name	= "MERAM",
		.start	= 0xe8000000,
		.end	= 0xe81fffff,
		.flags	= IORESOURCE_MEM,
	},
};

static struct platform_device meram_device = {
	.name		= "sh_mobile_meram",
	.id		= 0,
	.num_resources	= ARRAY_SIZE(meram_resources),
	.resource	= meram_resources,
	.dev		= {
		.platform_data = &mackerel_meram_info,
	},
};

/* LCDC */
static struct fb_videomode mackerel_lcdc_modes[] = {
	{
		.name		= "WVGA Panel",
		.xres		= 800,
		.yres		= 480,
		.left_margin	= 220,
		.right_margin	= 110,
		.hsync_len	= 70,
		.upper_margin	= 20,
		.lower_margin	= 5,
		.vsync_len	= 5,
		.sync		= 0,
	},
};

static int mackerel_set_brightness(void *board_data, int brightness)
{
	gpio_set_value(GPIO_PORT31, brightness);

	return 0;
}

static int mackerel_get_brightness(void *board_data)
{
	return gpio_get_value(GPIO_PORT31);
}

static struct sh_mobile_meram_cfg lcd_meram_cfg = {
	.icb[0] = {
		.marker_icb     = 28,
		.cache_icb      = 24,
		.meram_offset   = 0x0,
		.meram_size     = 0x40,
	},
	.icb[1] = {
		.marker_icb     = 29,
		.cache_icb      = 25,
		.meram_offset   = 0x40,
		.meram_size     = 0x40,
	},
};

static struct sh_mobile_lcdc_info lcdc_info = {
	.meram_dev = &mackerel_meram_info,
	.clock_source = LCDC_CLK_BUS,
	.ch[0] = {
		.chan = LCDC_CHAN_MAINLCD,
		.fourcc = V4L2_PIX_FMT_RGB565,
		.lcd_cfg = mackerel_lcdc_modes,
		.num_cfg = ARRAY_SIZE(mackerel_lcdc_modes),
		.interface_type		= RGB24,
		.clock_divider		= 3,
		.flags			= 0,
		.lcd_size_cfg.width	= 152,
		.lcd_size_cfg.height	= 91,
		.board_cfg = {
			.set_brightness = mackerel_set_brightness,
			.get_brightness = mackerel_get_brightness,
		},
		.bl_info = {
			.name = "sh_mobile_lcdc_bl",
			.max_brightness = 1,
		},
		.meram_cfg = &lcd_meram_cfg,
	}
};

static struct resource lcdc_resources[] = {
	[0] = {
		.name	= "LCDC",
		.start	= 0xfe940000,
		.end	= 0xfe943fff,
		.flags	= IORESOURCE_MEM,
	},
	[1] = {
		.start	= intcs_evt2irq(0x580),
		.flags	= IORESOURCE_IRQ,
	},
};

static struct platform_device lcdc_device = {
	.name		= "sh_mobile_lcdc_fb",
	.num_resources	= ARRAY_SIZE(lcdc_resources),
	.resource	= lcdc_resources,
	.dev	= {
		.platform_data	= &lcdc_info,
		.coherent_dma_mask = ~0,
	},
};

static struct sh_mobile_meram_cfg hdmi_meram_cfg = {
	.icb[0] = {
		.marker_icb     = 30,
		.cache_icb      = 26,
		.meram_offset   = 0x80,
		.meram_size     = 0x100,
	},
	.icb[1] = {
		.marker_icb     = 31,
		.cache_icb      = 27,
		.meram_offset   = 0x180,
		.meram_size     = 0x100,
	},
};
/* HDMI */
static struct sh_mobile_lcdc_info hdmi_lcdc_info = {
	.meram_dev = &mackerel_meram_info,
	.clock_source = LCDC_CLK_EXTERNAL,
	.ch[0] = {
		.chan = LCDC_CHAN_MAINLCD,
		.fourcc = V4L2_PIX_FMT_RGB565,
		.interface_type = RGB24,
		.clock_divider = 1,
		.flags = LCDC_FLAGS_DWPOL,
		.meram_cfg = &hdmi_meram_cfg,
	}
};

static struct resource hdmi_lcdc_resources[] = {
	[0] = {
		.name	= "LCDC1",
		.start	= 0xfe944000,
		.end	= 0xfe947fff,
		.flags	= IORESOURCE_MEM,
	},
	[1] = {
		.start	= intcs_evt2irq(0x1780),
		.flags	= IORESOURCE_IRQ,
	},
};

static struct platform_device hdmi_lcdc_device = {
	.name		= "sh_mobile_lcdc_fb",
	.num_resources	= ARRAY_SIZE(hdmi_lcdc_resources),
	.resource	= hdmi_lcdc_resources,
	.id		= 1,
	.dev	= {
		.platform_data	= &hdmi_lcdc_info,
		.coherent_dma_mask = ~0,
	},
};

static struct sh_mobile_hdmi_info hdmi_info = {
	.lcd_chan	= &hdmi_lcdc_info.ch[0],
	.lcd_dev	= &hdmi_lcdc_device.dev,
	.flags		= HDMI_SND_SRC_SPDIF,
};

static struct resource hdmi_resources[] = {
	[0] = {
		.name	= "HDMI",
		.start	= 0xe6be0000,
		.end	= 0xe6be00ff,
		.flags	= IORESOURCE_MEM,
	},
	[1] = {
		/* There's also an HDMI interrupt on INTCS @ 0x18e0 */
		.start	= evt2irq(0x17e0),
		.flags	= IORESOURCE_IRQ,
	},
};

static struct platform_device hdmi_device = {
	.name		= "sh-mobile-hdmi",
	.num_resources	= ARRAY_SIZE(hdmi_resources),
	.resource	= hdmi_resources,
	.id             = -1,
	.dev	= {
		.platform_data	= &hdmi_info,
	},
};

static struct platform_device fsi_hdmi_device = {
	.name		= "sh_fsi2_b_hdmi",
};

static void __init hdmi_init_pm_clock(void)
{
	struct clk *hdmi_ick = clk_get(&hdmi_device.dev, "ick");
	int ret;
	long rate;

	if (IS_ERR(hdmi_ick)) {
		ret = PTR_ERR(hdmi_ick);
		pr_err("Cannot get HDMI ICK: %d\n", ret);
		goto out;
	}

	ret = clk_set_parent(&sh7372_pllc2_clk, &sh7372_dv_clki_div2_clk);
	if (ret < 0) {
		pr_err("Cannot set PLLC2 parent: %d, %d users\n",
		       ret, sh7372_pllc2_clk.usecount);
		goto out;
	}

	pr_debug("PLLC2 initial frequency %lu\n",
		 clk_get_rate(&sh7372_pllc2_clk));

	rate = clk_round_rate(&sh7372_pllc2_clk, 594000000);
	if (rate < 0) {
		pr_err("Cannot get suitable rate: %ld\n", rate);
		ret = rate;
		goto out;
	}

	ret = clk_set_rate(&sh7372_pllc2_clk, rate);
	if (ret < 0) {
		pr_err("Cannot set rate %ld: %d\n", rate, ret);
		goto out;
	}

	pr_debug("PLLC2 set frequency %lu\n", rate);

	ret = clk_set_parent(hdmi_ick, &sh7372_pllc2_clk);
	if (ret < 0)
		pr_err("Cannot set HDMI parent: %d\n", ret);

out:
	if (!IS_ERR(hdmi_ick))
		clk_put(hdmi_ick);
}

/* USBHS0 is connected to CN22 which takes a USB Mini-B plug
 *
 * The sh7372 SoC has IRQ7 set aside for USBHS0 hotplug,
 * but on this particular board IRQ7 is already used by
 * the touch screen. This leaves us with software polling.
 */
#define USBHS0_POLL_INTERVAL (HZ * 5)

struct usbhs_private {
	unsigned int usbphyaddr;
	unsigned int usbcrcaddr;
	struct renesas_usbhs_platform_info info;
	struct delayed_work work;
	struct platform_device *pdev;
};

#define usbhs_get_priv(pdev)				\
	container_of(renesas_usbhs_get_info(pdev),	\
		     struct usbhs_private, info)

#define usbhs_is_connected(priv)			\
	(!((1 << 7) & __raw_readw(priv->usbcrcaddr)))

static int usbhs_get_vbus(struct platform_device *pdev)
{
	return usbhs_is_connected(usbhs_get_priv(pdev));
}

static void usbhs_phy_reset(struct platform_device *pdev)
{
	struct usbhs_private *priv = usbhs_get_priv(pdev);

	/* init phy */
	__raw_writew(0x8a0a, priv->usbcrcaddr);
}

static int usbhs0_get_id(struct platform_device *pdev)
{
	return USBHS_GADGET;
}

static void usbhs0_work_function(struct work_struct *work)
{
	struct usbhs_private *priv = container_of(work, struct usbhs_private,
						  work.work);

	renesas_usbhs_call_notify_hotplug(priv->pdev);
	schedule_delayed_work(&priv->work, USBHS0_POLL_INTERVAL);
}

static int usbhs0_hardware_init(struct platform_device *pdev)
{
	struct usbhs_private *priv = usbhs_get_priv(pdev);

	priv->pdev = pdev;
	INIT_DELAYED_WORK(&priv->work, usbhs0_work_function);
	schedule_delayed_work(&priv->work, USBHS0_POLL_INTERVAL);
	return 0;
}

static void usbhs0_hardware_exit(struct platform_device *pdev)
{
	struct usbhs_private *priv = usbhs_get_priv(pdev);

	cancel_delayed_work_sync(&priv->work);
}

static struct usbhs_private usbhs0_private = {
	.usbcrcaddr	= 0xe605810c,		/* USBCR2 */
	.info = {
		.platform_callback = {
			.hardware_init	= usbhs0_hardware_init,
			.hardware_exit	= usbhs0_hardware_exit,
			.phy_reset	= usbhs_phy_reset,
			.get_id		= usbhs0_get_id,
			.get_vbus	= usbhs_get_vbus,
		},
		.driver_param = {
			.buswait_bwait	= 4,
			.d0_tx_id	= SHDMA_SLAVE_USB0_TX,
			.d1_rx_id	= SHDMA_SLAVE_USB0_RX,
		},
	},
};

static struct resource usbhs0_resources[] = {
	[0] = {
		.name	= "USBHS0",
		.start	= 0xe6890000,
		.end	= 0xe68900e6 - 1,
		.flags	= IORESOURCE_MEM,
	},
	[1] = {
		.start	= evt2irq(0x1ca0) /* USB0_USB0I0 */,
		.flags	= IORESOURCE_IRQ,
	},
};

static struct platform_device usbhs0_device = {
	.name	= "renesas_usbhs",
	.id	= 0,
	.dev = {
		.platform_data		= &usbhs0_private.info,
	},
	.num_resources	= ARRAY_SIZE(usbhs0_resources),
	.resource	= usbhs0_resources,
};

/* USBHS1 is connected to CN31 which takes a USB Mini-AB plug
 *
 * Use J30 to select between Host and Function. This setting
 * can however not be detected by software. Hotplug of USBHS1
 * is provided via IRQ8.
 *
 * Current USB1 works as "USB Host".
 *  - set J30 "short"
 *
 * If you want to use it as "USB gadget",
 *  - J30 "open"
 *  - modify usbhs1_get_id() USBHS_HOST -> USBHS_GADGET
 *  - add .get_vbus = usbhs_get_vbus in usbhs1_private
 */
#define IRQ8 evt2irq(0x0300)
#define USB_PHY_MODE		(1 << 4)
#define USB_PHY_INT_EN		((1 << 3) | (1 << 2))
#define USB_PHY_ON		(1 << 1)
#define USB_PHY_OFF		(1 << 0)
#define USB_PHY_INT_CLR		(USB_PHY_ON | USB_PHY_OFF)

static irqreturn_t usbhs1_interrupt(int irq, void *data)
{
	struct platform_device *pdev = data;
	struct usbhs_private *priv = usbhs_get_priv(pdev);

	dev_dbg(&pdev->dev, "%s\n", __func__);

	renesas_usbhs_call_notify_hotplug(pdev);

	/* clear status */
	__raw_writew(__raw_readw(priv->usbphyaddr) | USB_PHY_INT_CLR,
		     priv->usbphyaddr);

	return IRQ_HANDLED;
}

static int usbhs1_hardware_init(struct platform_device *pdev)
{
	struct usbhs_private *priv = usbhs_get_priv(pdev);
	int ret;

	/* clear interrupt status */
	__raw_writew(USB_PHY_MODE | USB_PHY_INT_CLR, priv->usbphyaddr);

	ret = request_irq(IRQ8, usbhs1_interrupt, IRQF_TRIGGER_HIGH,
			  dev_name(&pdev->dev), pdev);
	if (ret) {
		dev_err(&pdev->dev, "request_irq err\n");
		return ret;
	}

	/* enable USB phy interrupt */
	__raw_writew(USB_PHY_MODE | USB_PHY_INT_EN, priv->usbphyaddr);

	return 0;
}

static void usbhs1_hardware_exit(struct platform_device *pdev)
{
	struct usbhs_private *priv = usbhs_get_priv(pdev);

	/* clear interrupt status */
	__raw_writew(USB_PHY_MODE | USB_PHY_INT_CLR, priv->usbphyaddr);

	free_irq(IRQ8, pdev);
}

static int usbhs1_get_id(struct platform_device *pdev)
{
	return USBHS_HOST;
}

static u32 usbhs1_pipe_cfg[] = {
	USB_ENDPOINT_XFER_CONTROL,
	USB_ENDPOINT_XFER_ISOC,
	USB_ENDPOINT_XFER_ISOC,
	USB_ENDPOINT_XFER_BULK,
	USB_ENDPOINT_XFER_BULK,
	USB_ENDPOINT_XFER_BULK,
	USB_ENDPOINT_XFER_INT,
	USB_ENDPOINT_XFER_INT,
	USB_ENDPOINT_XFER_INT,
	USB_ENDPOINT_XFER_BULK,
	USB_ENDPOINT_XFER_BULK,
	USB_ENDPOINT_XFER_BULK,
	USB_ENDPOINT_XFER_BULK,
	USB_ENDPOINT_XFER_BULK,
	USB_ENDPOINT_XFER_BULK,
	USB_ENDPOINT_XFER_BULK,
};

static struct usbhs_private usbhs1_private = {
	.usbphyaddr	= 0xe60581e2,		/* USBPHY1INTAP */
	.usbcrcaddr	= 0xe6058130,		/* USBCR4 */
	.info = {
		.platform_callback = {
			.hardware_init	= usbhs1_hardware_init,
			.hardware_exit	= usbhs1_hardware_exit,
			.get_id		= usbhs1_get_id,
			.phy_reset	= usbhs_phy_reset,
		},
		.driver_param = {
			.buswait_bwait	= 4,
			.has_otg	= 1,
			.pipe_type	= usbhs1_pipe_cfg,
			.pipe_size	= ARRAY_SIZE(usbhs1_pipe_cfg),
			.d0_tx_id	= SHDMA_SLAVE_USB1_TX,
			.d1_rx_id	= SHDMA_SLAVE_USB1_RX,
		},
	},
};

static struct resource usbhs1_resources[] = {
	[0] = {
		.name	= "USBHS1",
		.start	= 0xe68b0000,
		.end	= 0xe68b00e6 - 1,
		.flags	= IORESOURCE_MEM,
	},
	[1] = {
		.start	= evt2irq(0x1ce0) /* USB1_USB1I0 */,
		.flags	= IORESOURCE_IRQ,
	},
};

static struct platform_device usbhs1_device = {
	.name	= "renesas_usbhs",
	.id	= 1,
	.dev = {
		.platform_data		= &usbhs1_private.info,
	},
	.num_resources	= ARRAY_SIZE(usbhs1_resources),
	.resource	= usbhs1_resources,
};

/* LED */
static struct gpio_led mackerel_leds[] = {
	{
		.name		= "led0",
		.gpio		= GPIO_PORT0,
		.default_state	= LEDS_GPIO_DEFSTATE_ON,
	},
	{
		.name		= "led1",
		.gpio		= GPIO_PORT1,
		.default_state	= LEDS_GPIO_DEFSTATE_ON,
	},
	{
		.name		= "led2",
		.gpio		= GPIO_PORT2,
		.default_state	= LEDS_GPIO_DEFSTATE_ON,
	},
	{
		.name		= "led3",
		.gpio		= GPIO_PORT159,
		.default_state	= LEDS_GPIO_DEFSTATE_ON,
	}
};

static struct gpio_led_platform_data mackerel_leds_pdata = {
	.leds = mackerel_leds,
	.num_leds = ARRAY_SIZE(mackerel_leds),
};

static struct platform_device leds_device = {
	.name = "leds-gpio",
	.id = 0,
	.dev = {
		.platform_data  = &mackerel_leds_pdata,
	},
};

/* FSI */
#define IRQ_FSI evt2irq(0x1840)
static int __fsi_set_round_rate(struct clk *clk, long rate, int enable)
{
	int ret;

	if (rate <= 0)
		return 0;

	if (!enable) {
		clk_disable(clk);
		return 0;
	}

	ret = clk_set_rate(clk, clk_round_rate(clk, rate));
	if (ret < 0)
		return ret;

	return clk_enable(clk);
}

static int fsi_set_rate(struct device *dev, int is_porta, int rate, int enable)
{
	struct clk *fsib_clk;
	struct clk *fdiv_clk = &sh7372_fsidivb_clk;
	long fsib_rate = 0;
	long fdiv_rate = 0;
	int ackmd_bpfmd;
	int ret;

	/* FSIA is slave mode. nothing to do here */
	if (is_porta)
		return 0;

	/* clock start */
	switch (rate) {
	case 44100:
		fsib_rate	= rate * 256;
		ackmd_bpfmd	= SH_FSI_ACKMD_256 | SH_FSI_BPFMD_64;
		break;
	case 48000:
		fsib_rate	= 85428000; /* around 48kHz x 256 x 7 */
		fdiv_rate	= rate * 256;
		ackmd_bpfmd	= SH_FSI_ACKMD_256 | SH_FSI_BPFMD_64;
		break;
	default:
		pr_err("unsupported rate in FSI2 port B\n");
		return -EINVAL;
	}

	/* FSI B setting */
	fsib_clk = clk_get(dev, "ickb");
	if (IS_ERR(fsib_clk))
		return -EIO;

	/* fsib */
	ret = __fsi_set_round_rate(fsib_clk, fsib_rate, enable);
	if (ret < 0)
		goto fsi_set_rate_end;

	/* FSI DIV */
	ret = __fsi_set_round_rate(fdiv_clk, fdiv_rate, enable);
	if (ret < 0) {
		/* disable FSI B */
		if (enable)
			__fsi_set_round_rate(fsib_clk, fsib_rate, 0);
		goto fsi_set_rate_end;
	}

	ret = ackmd_bpfmd;

fsi_set_rate_end:
	clk_put(fsib_clk);
	return ret;
}

static struct sh_fsi_platform_info fsi_info = {
	.porta_flags =	SH_FSI_BRS_INV,

	.portb_flags =	SH_FSI_BRS_INV	|
			SH_FSI_BRM_INV	|
			SH_FSI_LRS_INV	|
			SH_FSI_FMT_SPDIF,

	.set_rate = fsi_set_rate,
};

static struct resource fsi_resources[] = {
	[0] = {
		.name	= "FSI",
		.start	= 0xFE3C0000,
		.end	= 0xFE3C0400 - 1,
		.flags	= IORESOURCE_MEM,
	},
	[1] = {
		.start  = IRQ_FSI,
		.flags  = IORESOURCE_IRQ,
	},
};

static struct platform_device fsi_device = {
	.name		= "sh_fsi2",
	.id		= -1,
	.num_resources	= ARRAY_SIZE(fsi_resources),
	.resource	= fsi_resources,
	.dev	= {
		.platform_data	= &fsi_info,
	},
};

static struct fsi_ak4642_info fsi2_ak4643_info = {
	.name		= "AK4643",
	.card		= "FSI2A-AK4643",
	.cpu_dai	= "fsia-dai",
	.codec		= "ak4642-codec.0-0013",
	.platform	= "sh_fsi2",
	.id		= FSI_PORT_A,
};

static struct platform_device fsi_ak4643_device = {
	.name	= "fsi-ak4642-audio",
	.dev	= {
		.platform_data	= &fsi2_ak4643_info,
	},
};

/*
 * The card detect pin of the top SD/MMC slot (CN7) is active low and is
 * connected to GPIO A22 of SH7372 (GPIO_PORT41).
 */
static int slot_cn7_get_cd(struct platform_device *pdev)
{
	return !gpio_get_value(GPIO_PORT41);
}

/* SDHI0 */
static irqreturn_t mackerel_sdhi0_gpio_cd(int irq, void *arg)
{
	struct device *dev = arg;
	struct sh_mobile_sdhi_info *info = dev->platform_data;
	struct tmio_mmc_data *pdata = info->pdata;

	tmio_mmc_cd_wakeup(pdata);

	return IRQ_HANDLED;
}

static struct sh_mobile_sdhi_info sdhi0_info = {
	.dma_slave_tx	= SHDMA_SLAVE_SDHI0_TX,
	.dma_slave_rx	= SHDMA_SLAVE_SDHI0_RX,
	.tmio_caps	= MMC_CAP_SD_HIGHSPEED | MMC_CAP_SDIO_IRQ,
};

static struct resource sdhi0_resources[] = {
	[0] = {
		.name	= "SDHI0",
		.start	= 0xe6850000,
		.end	= 0xe68500ff,
		.flags	= IORESOURCE_MEM,
	},
	[1] = {
		.start	= evt2irq(0x0e00) /* SDHI0_SDHI0I0 */,
		.flags	= IORESOURCE_IRQ,
	},
	[2] = {
		.start	= evt2irq(0x0e20) /* SDHI0_SDHI0I1 */,
		.flags	= IORESOURCE_IRQ,
	},
	[3] = {
		.start	= evt2irq(0x0e40) /* SDHI0_SDHI0I2 */,
		.flags	= IORESOURCE_IRQ,
	},
};

static struct platform_device sdhi0_device = {
	.name		= "sh_mobile_sdhi",
	.num_resources	= ARRAY_SIZE(sdhi0_resources),
	.resource	= sdhi0_resources,
	.id		= 0,
	.dev	= {
		.platform_data	= &sdhi0_info,
	},
};

#if !defined(CONFIG_MMC_SH_MMCIF) && !defined(CONFIG_MMC_SH_MMCIF_MODULE)
/* SDHI1 */
static struct sh_mobile_sdhi_info sdhi1_info = {
	.dma_slave_tx	= SHDMA_SLAVE_SDHI1_TX,
	.dma_slave_rx	= SHDMA_SLAVE_SDHI1_RX,
	.tmio_ocr_mask	= MMC_VDD_165_195,
	.tmio_flags	= TMIO_MMC_WRPROTECT_DISABLE,
	.tmio_caps	= MMC_CAP_SD_HIGHSPEED | MMC_CAP_SDIO_IRQ |
			  MMC_CAP_NEEDS_POLL,
	.get_cd		= slot_cn7_get_cd,
};

static struct resource sdhi1_resources[] = {
	[0] = {
		.name	= "SDHI1",
		.start	= 0xe6860000,
		.end	= 0xe68600ff,
		.flags	= IORESOURCE_MEM,
	},
	[1] = {
		.name	= SH_MOBILE_SDHI_IRQ_CARD_DETECT,
		.start	= evt2irq(0x0e80), /* SDHI1_SDHI1I0 */
		.flags	= IORESOURCE_IRQ,
	},
	[2] = {
		.name	= SH_MOBILE_SDHI_IRQ_SDCARD,
		.start	= evt2irq(0x0ea0), /* SDHI1_SDHI1I1 */
		.flags	= IORESOURCE_IRQ,
	},
	[3] = {
		.name	= SH_MOBILE_SDHI_IRQ_SDIO,
		.start	= evt2irq(0x0ec0), /* SDHI1_SDHI1I2 */
		.flags	= IORESOURCE_IRQ,
	},
};

static struct platform_device sdhi1_device = {
	.name		= "sh_mobile_sdhi",
	.num_resources	= ARRAY_SIZE(sdhi1_resources),
	.resource	= sdhi1_resources,
	.id		= 1,
	.dev	= {
		.platform_data	= &sdhi1_info,
	},
};
#endif

/*
 * The card detect pin of the top SD/MMC slot (CN23) is active low and is
 * connected to GPIO SCIFB_SCK of SH7372 (GPIO_PORT162).
 */
static int slot_cn23_get_cd(struct platform_device *pdev)
{
	return !gpio_get_value(GPIO_PORT162);
}

/* SDHI2 */
static struct sh_mobile_sdhi_info sdhi2_info = {
	.dma_slave_tx	= SHDMA_SLAVE_SDHI2_TX,
	.dma_slave_rx	= SHDMA_SLAVE_SDHI2_RX,
	.tmio_flags	= TMIO_MMC_WRPROTECT_DISABLE,
	.tmio_caps	= MMC_CAP_SD_HIGHSPEED | MMC_CAP_SDIO_IRQ |
			  MMC_CAP_NEEDS_POLL,
	.get_cd		= slot_cn23_get_cd,
};

static struct resource sdhi2_resources[] = {
	[0] = {
		.name	= "SDHI2",
		.start	= 0xe6870000,
		.end	= 0xe68700ff,
		.flags	= IORESOURCE_MEM,
	},
	[1] = {
		.name	= SH_MOBILE_SDHI_IRQ_CARD_DETECT,
		.start	= evt2irq(0x1200), /* SDHI2_SDHI2I0 */
		.flags	= IORESOURCE_IRQ,
	},
	[2] = {
		.name	= SH_MOBILE_SDHI_IRQ_SDCARD,
		.start	= evt2irq(0x1220), /* SDHI2_SDHI2I1 */
		.flags	= IORESOURCE_IRQ,
	},
	[3] = {
		.name	= SH_MOBILE_SDHI_IRQ_SDIO,
		.start	= evt2irq(0x1240), /* SDHI2_SDHI2I2 */
		.flags	= IORESOURCE_IRQ,
	},
};

static struct platform_device sdhi2_device = {
	.name	= "sh_mobile_sdhi",
	.num_resources	= ARRAY_SIZE(sdhi2_resources),
	.resource	= sdhi2_resources,
	.id		= 2,
	.dev	= {
		.platform_data	= &sdhi2_info,
	},
};

/* SH_MMCIF */
static struct resource sh_mmcif_resources[] = {
	[0] = {
		.name	= "MMCIF",
		.start	= 0xE6BD0000,
		.end	= 0xE6BD00FF,
		.flags	= IORESOURCE_MEM,
	},
	[1] = {
		/* MMC ERR */
		.start	= evt2irq(0x1ac0),
		.flags	= IORESOURCE_IRQ,
	},
	[2] = {
		/* MMC NOR */
		.start	= evt2irq(0x1ae0),
		.flags	= IORESOURCE_IRQ,
	},
};

static struct sh_mmcif_plat_data sh_mmcif_plat = {
	.sup_pclk	= 0,
	.ocr		= MMC_VDD_165_195 | MMC_VDD_32_33 | MMC_VDD_33_34,
	.caps		= MMC_CAP_4_BIT_DATA |
			  MMC_CAP_8_BIT_DATA |
			  MMC_CAP_NEEDS_POLL,
	.get_cd		= slot_cn7_get_cd,
	.slave_id_tx	= SHDMA_SLAVE_MMCIF_TX,
	.slave_id_rx	= SHDMA_SLAVE_MMCIF_RX,
};

static struct platform_device sh_mmcif_device = {
	.name		= "sh_mmcif",
	.id		= 0,
	.dev		= {
		.dma_mask		= NULL,
		.coherent_dma_mask	= 0xffffffff,
		.platform_data		= &sh_mmcif_plat,
	},
	.num_resources	= ARRAY_SIZE(sh_mmcif_resources),
	.resource	= sh_mmcif_resources,
};


static int mackerel_camera_add(struct soc_camera_device *icd);
static void mackerel_camera_del(struct soc_camera_device *icd);

static int camera_set_capture(struct soc_camera_platform_info *info,
			      int enable)
{
	return 0; /* camera sensor always enabled */
}

static struct soc_camera_platform_info camera_info = {
	.format_name = "UYVY",
	.format_depth = 16,
	.format = {
		.code = V4L2_MBUS_FMT_UYVY8_2X8,
		.colorspace = V4L2_COLORSPACE_SMPTE170M,
		.field = V4L2_FIELD_NONE,
		.width = 640,
		.height = 480,
	},
	.mbus_param = V4L2_MBUS_PCLK_SAMPLE_RISING | V4L2_MBUS_MASTER |
	V4L2_MBUS_VSYNC_ACTIVE_HIGH | V4L2_MBUS_HSYNC_ACTIVE_HIGH |
	V4L2_MBUS_DATA_ACTIVE_HIGH,
	.mbus_type = V4L2_MBUS_PARALLEL,
	.set_capture = camera_set_capture,
};

static struct soc_camera_link camera_link = {
	.bus_id		= 0,
	.add_device	= mackerel_camera_add,
	.del_device	= mackerel_camera_del,
	.module_name	= "soc_camera_platform",
	.priv		= &camera_info,
};

static struct platform_device *camera_device;

static void mackerel_camera_release(struct device *dev)
{
	soc_camera_platform_release(&camera_device);
}

static int mackerel_camera_add(struct soc_camera_device *icd)
{
	return soc_camera_platform_add(icd, &camera_device, &camera_link,
				       mackerel_camera_release, 0);
}

static void mackerel_camera_del(struct soc_camera_device *icd)
{
	soc_camera_platform_del(icd, camera_device, &camera_link);
}

static struct sh_mobile_ceu_info sh_mobile_ceu_info = {
	.flags = SH_CEU_FLAG_USE_8BIT_BUS,
};

static struct resource ceu_resources[] = {
	[0] = {
		.name	= "CEU",
		.start	= 0xfe910000,
		.end	= 0xfe91009f,
		.flags	= IORESOURCE_MEM,
	},
	[1] = {
		.start  = intcs_evt2irq(0x880),
		.flags  = IORESOURCE_IRQ,
	},
	[2] = {
		/* place holder for contiguous memory */
	},
};

static struct platform_device ceu_device = {
	.name		= "sh_mobile_ceu",
	.id             = 0, /* "ceu0" clock */
	.num_resources	= ARRAY_SIZE(ceu_resources),
	.resource	= ceu_resources,
	.dev		= {
		.platform_data		= &sh_mobile_ceu_info,
		.coherent_dma_mask	= 0xffffffff,
	},
};

static struct platform_device mackerel_camera = {
	.name	= "soc-camera-pdrv",
	.id	= 0,
	.dev	= {
		.platform_data = &camera_link,
	},
};

static struct platform_device *mackerel_devices[] __initdata = {
	&nor_flash_device,
	&smc911x_device,
	&lcdc_device,
	&usbhs1_device,
	&usbhs0_device,
	&leds_device,
	&fsi_device,
	&fsi_ak4643_device,
	&fsi_hdmi_device,
	&sdhi0_device,
#if !defined(CONFIG_MMC_SH_MMCIF) && !defined(CONFIG_MMC_SH_MMCIF_MODULE)
	&sdhi1_device,
#endif
	&sdhi2_device,
	&sh_mmcif_device,
	&ceu_device,
	&mackerel_camera,
	&hdmi_lcdc_device,
	&hdmi_device,
	&meram_device,
};

/* Keypad Initialization */
#define KEYPAD_BUTTON(ev_type, ev_code, act_low) \
{								\
	.type		= ev_type,				\
	.code		= ev_code,				\
	.active_low	= act_low,				\
}

#define KEYPAD_BUTTON_LOW(event_code) KEYPAD_BUTTON(EV_KEY, event_code, 1)

static struct tca6416_button mackerel_gpio_keys[] = {
	KEYPAD_BUTTON_LOW(KEY_HOME),
	KEYPAD_BUTTON_LOW(KEY_MENU),
	KEYPAD_BUTTON_LOW(KEY_BACK),
	KEYPAD_BUTTON_LOW(KEY_POWER),
};

static struct tca6416_keys_platform_data mackerel_tca6416_keys_info = {
	.buttons	= mackerel_gpio_keys,
	.nbuttons	= ARRAY_SIZE(mackerel_gpio_keys),
	.rep		= 1,
	.use_polling	= 0,
	.pinmask	= 0x000F,
};

/* I2C */
#define IRQ7 evt2irq(0x02e0)
#define IRQ9 evt2irq(0x0320)

static struct i2c_board_info i2c0_devices[] = {
	{
		I2C_BOARD_INFO("ak4643", 0x13),
	},
	/* Keypad */
	{
		I2C_BOARD_INFO("tca6408-keys", 0x20),
		.platform_data = &mackerel_tca6416_keys_info,
		.irq = IRQ9,
	},
	/* Touchscreen */
	{
		I2C_BOARD_INFO("st1232-ts", 0x55),
		.irq = IRQ7,
	},
};

#define IRQ21 evt2irq(0x32a0)

static struct i2c_board_info i2c1_devices[] = {
	/* Accelerometer */
	{
		I2C_BOARD_INFO("adxl34x", 0x53),
		.irq = IRQ21,
	},
};

static void __init mackerel_map_io(void)
{
<<<<<<< HEAD
	sh7372_map_io();
=======
	iotable_init(mackerel_io_desc, ARRAY_SIZE(mackerel_io_desc));
>>>>>>> e9dd7ed2
	/* DMA memory at 0xff200000 - 0xffdfffff. The default 2MB size isn't
	 * enough to allocate the frame buffer memory.
	 */
	init_consistent_dma_size(12 << 20);
<<<<<<< HEAD
=======

	/* setup early devices and console here as well */
	sh7372_add_early_devices();
	shmobile_setup_console();
>>>>>>> e9dd7ed2
}

#define GPIO_PORT9CR	0xE6051009
#define GPIO_PORT10CR	0xE605100A
#define GPIO_PORT167CR	0xE60520A7
#define GPIO_PORT168CR	0xE60520A8
#define SRCR4		0xe61580bc
#define USCCR1		0xE6058144
static void __init mackerel_init(void)
{
	u32 srcr4;
	struct clk *clk;
	int ret;

	/* External clock source */
	clk_set_rate(&sh7372_dv_clki_clk, 27000000);

	sh7372_pinmux_init();

	/* enable SCIFA0 */
	gpio_request(GPIO_FN_SCIFA0_TXD, NULL);
	gpio_request(GPIO_FN_SCIFA0_RXD, NULL);

	/* enable SMSC911X */
	gpio_request(GPIO_FN_CS5A,	NULL);
	gpio_request(GPIO_FN_IRQ6_39,	NULL);

	/* LCDC */
	gpio_request(GPIO_FN_LCDD23,   NULL);
	gpio_request(GPIO_FN_LCDD22,   NULL);
	gpio_request(GPIO_FN_LCDD21,   NULL);
	gpio_request(GPIO_FN_LCDD20,   NULL);
	gpio_request(GPIO_FN_LCDD19,   NULL);
	gpio_request(GPIO_FN_LCDD18,   NULL);
	gpio_request(GPIO_FN_LCDD17,   NULL);
	gpio_request(GPIO_FN_LCDD16,   NULL);
	gpio_request(GPIO_FN_LCDD15,   NULL);
	gpio_request(GPIO_FN_LCDD14,   NULL);
	gpio_request(GPIO_FN_LCDD13,   NULL);
	gpio_request(GPIO_FN_LCDD12,   NULL);
	gpio_request(GPIO_FN_LCDD11,   NULL);
	gpio_request(GPIO_FN_LCDD10,   NULL);
	gpio_request(GPIO_FN_LCDD9,    NULL);
	gpio_request(GPIO_FN_LCDD8,    NULL);
	gpio_request(GPIO_FN_LCDD7,    NULL);
	gpio_request(GPIO_FN_LCDD6,    NULL);
	gpio_request(GPIO_FN_LCDD5,    NULL);
	gpio_request(GPIO_FN_LCDD4,    NULL);
	gpio_request(GPIO_FN_LCDD3,    NULL);
	gpio_request(GPIO_FN_LCDD2,    NULL);
	gpio_request(GPIO_FN_LCDD1,    NULL);
	gpio_request(GPIO_FN_LCDD0,    NULL);
	gpio_request(GPIO_FN_LCDDISP,  NULL);
	gpio_request(GPIO_FN_LCDDCK,   NULL);

	gpio_request(GPIO_PORT31, NULL); /* backlight */
	gpio_direction_output(GPIO_PORT31, 0); /* off by default */

	gpio_request(GPIO_PORT151, NULL); /* LCDDON */
	gpio_direction_output(GPIO_PORT151, 1);

	/* USBHS0 */
	gpio_request(GPIO_FN_VBUS0_0, NULL);
	gpio_pull_down(GPIO_PORT168CR); /* VBUS0_0 pull down */

	/* USBHS1 */
	gpio_request(GPIO_FN_VBUS0_1, NULL);
	gpio_pull_down(GPIO_PORT167CR); /* VBUS0_1 pull down */
	gpio_request(GPIO_FN_IDIN_1_113, NULL);

	/* enable FSI2 port A (ak4643) */
	gpio_request(GPIO_FN_FSIAIBT,	NULL);
	gpio_request(GPIO_FN_FSIAILR,	NULL);
	gpio_request(GPIO_FN_FSIAISLD,	NULL);
	gpio_request(GPIO_FN_FSIAOSLD,	NULL);
	gpio_request(GPIO_PORT161,	NULL);
	gpio_direction_output(GPIO_PORT161, 0); /* slave */

	gpio_request(GPIO_PORT9,  NULL);
	gpio_request(GPIO_PORT10, NULL);
	gpio_no_direction(GPIO_PORT9CR);  /* FSIAOBT needs no direction */
	gpio_no_direction(GPIO_PORT10CR); /* FSIAOLR needs no direction */

	intc_set_priority(IRQ_FSI, 3); /* irq priority FSI(3) > SMSC911X(2) */

	/* setup FSI2 port B (HDMI) */
	gpio_request(GPIO_FN_FSIBCK, NULL);
	__raw_writew(__raw_readw(USCCR1) & ~(1 << 6), USCCR1); /* use SPDIF */

	/* set SPU2 clock to 119.6 MHz */
	clk = clk_get(NULL, "spu_clk");
	if (!IS_ERR(clk)) {
		clk_set_rate(clk, clk_round_rate(clk, 119600000));
		clk_put(clk);
	}

	/* enable Keypad */
	gpio_request(GPIO_FN_IRQ9_42,	NULL);
	irq_set_irq_type(IRQ9, IRQ_TYPE_LEVEL_HIGH);

	/* enable Touchscreen */
	gpio_request(GPIO_FN_IRQ7_40,	NULL);
	irq_set_irq_type(IRQ7, IRQ_TYPE_LEVEL_LOW);

	/* enable Accelerometer */
	gpio_request(GPIO_FN_IRQ21,	NULL);
	irq_set_irq_type(IRQ21, IRQ_TYPE_LEVEL_HIGH);

	/* enable SDHI0 */
	gpio_request(GPIO_FN_SDHICD0, NULL);
	gpio_request(GPIO_FN_SDHIWP0, NULL);
	gpio_request(GPIO_FN_SDHICMD0, NULL);
	gpio_request(GPIO_FN_SDHICLK0, NULL);
	gpio_request(GPIO_FN_SDHID0_3, NULL);
	gpio_request(GPIO_FN_SDHID0_2, NULL);
	gpio_request(GPIO_FN_SDHID0_1, NULL);
	gpio_request(GPIO_FN_SDHID0_0, NULL);

	ret = request_irq(evt2irq(0x3340), mackerel_sdhi0_gpio_cd,
			  IRQF_TRIGGER_FALLING, "sdhi0 cd", &sdhi0_device.dev);
	if (!ret)
		sdhi0_info.tmio_flags |= TMIO_MMC_HAS_COLD_CD;
	else
		pr_err("Cannot get IRQ #%d: %d\n", evt2irq(0x3340), ret);

#if !defined(CONFIG_MMC_SH_MMCIF) && !defined(CONFIG_MMC_SH_MMCIF_MODULE)
	/* enable SDHI1 */
	gpio_request(GPIO_FN_SDHICMD1, NULL);
	gpio_request(GPIO_FN_SDHICLK1, NULL);
	gpio_request(GPIO_FN_SDHID1_3, NULL);
	gpio_request(GPIO_FN_SDHID1_2, NULL);
	gpio_request(GPIO_FN_SDHID1_1, NULL);
	gpio_request(GPIO_FN_SDHID1_0, NULL);
#endif
	/* card detect pin for MMC slot (CN7) */
	gpio_request(GPIO_PORT41, NULL);
	gpio_direction_input(GPIO_PORT41);

	/* enable SDHI2 */
	gpio_request(GPIO_FN_SDHICMD2, NULL);
	gpio_request(GPIO_FN_SDHICLK2, NULL);
	gpio_request(GPIO_FN_SDHID2_3, NULL);
	gpio_request(GPIO_FN_SDHID2_2, NULL);
	gpio_request(GPIO_FN_SDHID2_1, NULL);
	gpio_request(GPIO_FN_SDHID2_0, NULL);

	/* card detect pin for microSD slot (CN23) */
	gpio_request(GPIO_PORT162, NULL);
	gpio_direction_input(GPIO_PORT162);

	/* MMCIF */
	gpio_request(GPIO_FN_MMCD0_0, NULL);
	gpio_request(GPIO_FN_MMCD0_1, NULL);
	gpio_request(GPIO_FN_MMCD0_2, NULL);
	gpio_request(GPIO_FN_MMCD0_3, NULL);
	gpio_request(GPIO_FN_MMCD0_4, NULL);
	gpio_request(GPIO_FN_MMCD0_5, NULL);
	gpio_request(GPIO_FN_MMCD0_6, NULL);
	gpio_request(GPIO_FN_MMCD0_7, NULL);
	gpio_request(GPIO_FN_MMCCMD0, NULL);
	gpio_request(GPIO_FN_MMCCLK0, NULL);

	/* enable GPS module (GT-720F) */
	gpio_request(GPIO_FN_SCIFA2_TXD1, NULL);
	gpio_request(GPIO_FN_SCIFA2_RXD1, NULL);

	/* CEU */
	gpio_request(GPIO_FN_VIO_CLK, NULL);
	gpio_request(GPIO_FN_VIO_VD, NULL);
	gpio_request(GPIO_FN_VIO_HD, NULL);
	gpio_request(GPIO_FN_VIO_FIELD, NULL);
	gpio_request(GPIO_FN_VIO_CKO, NULL);
	gpio_request(GPIO_FN_VIO_D7, NULL);
	gpio_request(GPIO_FN_VIO_D6, NULL);
	gpio_request(GPIO_FN_VIO_D5, NULL);
	gpio_request(GPIO_FN_VIO_D4, NULL);
	gpio_request(GPIO_FN_VIO_D3, NULL);
	gpio_request(GPIO_FN_VIO_D2, NULL);
	gpio_request(GPIO_FN_VIO_D1, NULL);
	gpio_request(GPIO_FN_VIO_D0, NULL);

	/* HDMI */
	gpio_request(GPIO_FN_HDMI_HPD, NULL);
	gpio_request(GPIO_FN_HDMI_CEC, NULL);

	/* Reset HDMI, must be held at least one EXTALR (32768Hz) period */
	srcr4 = __raw_readl(SRCR4);
	__raw_writel(srcr4 | (1 << 13), SRCR4);
	udelay(50);
	__raw_writel(srcr4 & ~(1 << 13), SRCR4);

	i2c_register_board_info(0, i2c0_devices,
				ARRAY_SIZE(i2c0_devices));
	i2c_register_board_info(1, i2c1_devices,
				ARRAY_SIZE(i2c1_devices));

	sh7372_add_standard_devices();

	platform_add_devices(mackerel_devices, ARRAY_SIZE(mackerel_devices));

	sh7372_add_device_to_domain(&sh7372_a4lc, &lcdc_device);
	sh7372_add_device_to_domain(&sh7372_a4lc, &hdmi_lcdc_device);
	sh7372_add_device_to_domain(&sh7372_a4lc, &meram_device);
	sh7372_add_device_to_domain(&sh7372_a4mp, &fsi_device);
	sh7372_add_device_to_domain(&sh7372_a3sp, &usbhs0_device);
	sh7372_add_device_to_domain(&sh7372_a3sp, &usbhs1_device);
	sh7372_add_device_to_domain(&sh7372_a3sp, &sh_mmcif_device);
	sh7372_add_device_to_domain(&sh7372_a3sp, &sdhi0_device);
#if !defined(CONFIG_MMC_SH_MMCIF) && !defined(CONFIG_MMC_SH_MMCIF_MODULE)
	sh7372_add_device_to_domain(&sh7372_a3sp, &sdhi1_device);
#endif
	sh7372_add_device_to_domain(&sh7372_a3sp, &sdhi2_device);
	sh7372_add_device_to_domain(&sh7372_a4r, &ceu_device);

	hdmi_init_pm_clock();
	sh7372_pm_init();
	pm_clk_add(&fsi_device.dev, "spu2");
	pm_clk_add(&hdmi_lcdc_device.dev, "hdmi");
}

MACHINE_START(MACKEREL, "mackerel")
	.map_io		= mackerel_map_io,
	.init_early	= sh7372_add_early_devices,
	.init_irq	= sh7372_init_irq,
	.handle_irq	= shmobile_handle_irq_intc,
	.init_machine	= mackerel_init,
	.timer		= &shmobile_timer,
MACHINE_END<|MERGE_RESOLUTION|>--- conflicted
+++ resolved
@@ -1335,26 +1335,6 @@
 	},
 };
 
-static void __init mackerel_map_io(void)
-{
-<<<<<<< HEAD
-	sh7372_map_io();
-=======
-	iotable_init(mackerel_io_desc, ARRAY_SIZE(mackerel_io_desc));
->>>>>>> e9dd7ed2
-	/* DMA memory at 0xff200000 - 0xffdfffff. The default 2MB size isn't
-	 * enough to allocate the frame buffer memory.
-	 */
-	init_consistent_dma_size(12 << 20);
-<<<<<<< HEAD
-=======
-
-	/* setup early devices and console here as well */
-	sh7372_add_early_devices();
-	shmobile_setup_console();
->>>>>>> e9dd7ed2
-}
-
 #define GPIO_PORT9CR	0xE6051009
 #define GPIO_PORT10CR	0xE605100A
 #define GPIO_PORT167CR	0xE60520A7
@@ -1574,7 +1554,7 @@
 }
 
 MACHINE_START(MACKEREL, "mackerel")
-	.map_io		= mackerel_map_io,
+	.map_io		= sh7372_map_io,
 	.init_early	= sh7372_add_early_devices,
 	.init_irq	= sh7372_init_irq,
 	.handle_irq	= shmobile_handle_irq_intc,
