--- conflicted
+++ resolved
@@ -532,46 +532,6 @@
 }
 EXPORT_SYMBOL_GPL(switchdev_port_obj_del);
 
-<<<<<<< HEAD
-/**
- *	switchdev_port_obj_dump - Dump port objects
- *
- *	@dev: port device
- *	@id: object ID
- *	@obj: object to dump
- *	@cb: function to call with a filled object
- *
- *	rtnl_lock must be held.
- */
-int switchdev_port_obj_dump(struct net_device *dev, struct switchdev_obj *obj,
-			    switchdev_obj_dump_cb_t *cb)
-{
-	const struct switchdev_ops *ops = dev->switchdev_ops;
-	struct net_device *lower_dev;
-	struct list_head *iter;
-	int err = -EOPNOTSUPP;
-
-	ASSERT_RTNL();
-
-	if (ops && ops->switchdev_port_obj_dump)
-		return ops->switchdev_port_obj_dump(dev, obj, cb);
-
-	/* Switch device port(s) may be stacked under
-	 * bond/team/vlan dev, so recurse down to dump objects on
-	 * first port at bottom of stack.
-	 */
-
-	netdev_for_each_lower_dev(dev, lower_dev, iter) {
-		err = switchdev_port_obj_dump(lower_dev, obj, cb);
-		break;
-	}
-
-	return err;
-}
-EXPORT_SYMBOL_GPL(switchdev_port_obj_dump);
-
-=======
->>>>>>> bb176f67
 static ATOMIC_NOTIFIER_HEAD(switchdev_notif_chain);
 
 /**
