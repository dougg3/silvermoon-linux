--- conflicted
+++ resolved
@@ -135,21 +135,6 @@
 /**
  * struct sta_ampdu_mlme - STA aggregation information.
  *
-<<<<<<< HEAD
- * @tid_active_rx: TID's state in Rx session state machine.
- * @tid_rx: aggregation info for Rx per TID
- * @tid_state_tx: TID's state in Tx session state machine.
- * @tid_tx: aggregation info for Tx per TID
- * @addba_req_num: number of times addBA request has been sent.
- * @dialog_token_allocator: dialog token enumerator for each new session;
- */
-struct sta_ampdu_mlme {
-	/* rx */
-	bool tid_active_rx[STA_TID_NUM];
-	struct tid_ampdu_rx *tid_rx[STA_TID_NUM];
-	/* tx */
-	u8 tid_state_tx[STA_TID_NUM];
-=======
  * @tid_rx: aggregation info for Rx per TID -- RCU protected
  * @tid_tx: aggregation info for Tx per TID
  * @addba_req_num: number of times addBA request has been sent.
@@ -167,7 +152,6 @@
 	unsigned long tid_rx_timer_expired[BITS_TO_LONGS(STA_TID_NUM)];
 	/* tx */
 	struct work_struct work;
->>>>>>> abf52f86
 	struct tid_ampdu_tx *tid_tx[STA_TID_NUM];
 	u8 addba_req_num[STA_TID_NUM];
 	u8 dialog_token_allocator;
