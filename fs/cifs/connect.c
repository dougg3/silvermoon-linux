/*
 *   fs/cifs/connect.c
 *
 *   Copyright (C) International Business Machines  Corp., 2002,2011
 *   Author(s): Steve French (sfrench@us.ibm.com)
 *
 *   This library is free software; you can redistribute it and/or modify
 *   it under the terms of the GNU Lesser General Public License as published
 *   by the Free Software Foundation; either version 2.1 of the License, or
 *   (at your option) any later version.
 *
 *   This library is distributed in the hope that it will be useful,
 *   but WITHOUT ANY WARRANTY; without even the implied warranty of
 *   MERCHANTABILITY or FITNESS FOR A PARTICULAR PURPOSE.  See
 *   the GNU Lesser General Public License for more details.
 *
 *   You should have received a copy of the GNU Lesser General Public License
 *   along with this library; if not, write to the Free Software
 *   Foundation, Inc., 59 Temple Place, Suite 330, Boston, MA 02111-1307 USA
 */
#include <linux/fs.h>
#include <linux/net.h>
#include <linux/string.h>
#include <linux/sched/signal.h>
#include <linux/list.h>
#include <linux/wait.h>
#include <linux/slab.h>
#include <linux/pagemap.h>
#include <linux/ctype.h>
#include <linux/utsname.h>
#include <linux/mempool.h>
#include <linux/delay.h>
#include <linux/completion.h>
#include <linux/kthread.h>
#include <linux/pagevec.h>
#include <linux/freezer.h>
#include <linux/namei.h>
#include <linux/uuid.h>
#include <linux/uaccess.h>
#include <asm/processor.h>
#include <linux/inet.h>
#include <linux/module.h>
#include <keys/user-type.h>
#include <net/ipv6.h>
#include <linux/parser.h>
#include <linux/bvec.h>
#include "cifspdu.h"
#include "cifsglob.h"
#include "cifsproto.h"
#include "cifs_unicode.h"
#include "cifs_debug.h"
#include "cifs_fs_sb.h"
#include "ntlmssp.h"
#include "nterr.h"
#include "rfc1002pdu.h"
#include "fscache.h"
#include "smb2proto.h"
#include "smbdirect.h"
#include "dns_resolve.h"
#include "cifsfs.h"
#ifdef CONFIG_CIFS_DFS_UPCALL
#include "dfs_cache.h"
#endif

extern mempool_t *cifs_req_poolp;
extern bool disable_legacy_dialects;

/* FIXME: should these be tunable? */
#define TLINK_ERROR_EXPIRE	(1 * HZ)
#define TLINK_IDLE_EXPIRE	(600 * HZ)

enum {
	/* Mount options that take no arguments */
	Opt_user_xattr, Opt_nouser_xattr,
	Opt_forceuid, Opt_noforceuid,
	Opt_forcegid, Opt_noforcegid,
	Opt_noblocksend, Opt_noautotune,
	Opt_hard, Opt_soft, Opt_perm, Opt_noperm,
	Opt_mapposix, Opt_nomapposix,
	Opt_mapchars, Opt_nomapchars, Opt_sfu,
	Opt_nosfu, Opt_nodfs, Opt_posixpaths,
	Opt_noposixpaths, Opt_nounix, Opt_unix,
	Opt_nocase,
	Opt_brl, Opt_nobrl,
	Opt_handlecache, Opt_nohandlecache,
	Opt_forcemandatorylock, Opt_setuidfromacl, Opt_setuids,
	Opt_nosetuids, Opt_dynperm, Opt_nodynperm,
	Opt_nohard, Opt_nosoft,
	Opt_nointr, Opt_intr,
	Opt_nostrictsync, Opt_strictsync,
	Opt_serverino, Opt_noserverino,
	Opt_rwpidforward, Opt_cifsacl, Opt_nocifsacl,
	Opt_acl, Opt_noacl, Opt_locallease,
	Opt_sign, Opt_seal, Opt_noac,
	Opt_fsc, Opt_mfsymlinks,
	Opt_multiuser, Opt_sloppy, Opt_nosharesock,
	Opt_persistent, Opt_nopersistent,
	Opt_resilient, Opt_noresilient,
	Opt_domainauto, Opt_rdma,

	/* Mount options which take numeric value */
	Opt_backupuid, Opt_backupgid, Opt_uid,
	Opt_cruid, Opt_gid, Opt_file_mode,
	Opt_dirmode, Opt_port,
	Opt_rsize, Opt_wsize, Opt_actimeo,
	Opt_echo_interval, Opt_max_credits,
	Opt_snapshot,

	/* Mount options which take string value */
	Opt_user, Opt_pass, Opt_ip,
	Opt_domain, Opt_srcaddr, Opt_iocharset,
	Opt_netbiosname, Opt_servern,
	Opt_ver, Opt_vers, Opt_sec, Opt_cache,

	/* Mount options to be ignored */
	Opt_ignore,

	/* Options which could be blank */
	Opt_blank_pass,
	Opt_blank_user,
	Opt_blank_ip,

	Opt_err
};

static const match_table_t cifs_mount_option_tokens = {

	{ Opt_user_xattr, "user_xattr" },
	{ Opt_nouser_xattr, "nouser_xattr" },
	{ Opt_forceuid, "forceuid" },
	{ Opt_noforceuid, "noforceuid" },
	{ Opt_forcegid, "forcegid" },
	{ Opt_noforcegid, "noforcegid" },
	{ Opt_noblocksend, "noblocksend" },
	{ Opt_noautotune, "noautotune" },
	{ Opt_hard, "hard" },
	{ Opt_soft, "soft" },
	{ Opt_perm, "perm" },
	{ Opt_noperm, "noperm" },
	{ Opt_mapchars, "mapchars" }, /* SFU style */
	{ Opt_nomapchars, "nomapchars" },
	{ Opt_mapposix, "mapposix" }, /* SFM style */
	{ Opt_nomapposix, "nomapposix" },
	{ Opt_sfu, "sfu" },
	{ Opt_nosfu, "nosfu" },
	{ Opt_nodfs, "nodfs" },
	{ Opt_posixpaths, "posixpaths" },
	{ Opt_noposixpaths, "noposixpaths" },
	{ Opt_nounix, "nounix" },
	{ Opt_nounix, "nolinux" },
	{ Opt_nounix, "noposix" },
	{ Opt_unix, "unix" },
	{ Opt_unix, "linux" },
	{ Opt_unix, "posix" },
	{ Opt_nocase, "nocase" },
	{ Opt_nocase, "ignorecase" },
	{ Opt_brl, "brl" },
	{ Opt_nobrl, "nobrl" },
	{ Opt_handlecache, "handlecache" },
	{ Opt_nohandlecache, "nohandlecache" },
	{ Opt_nobrl, "nolock" },
	{ Opt_forcemandatorylock, "forcemandatorylock" },
	{ Opt_forcemandatorylock, "forcemand" },
	{ Opt_setuids, "setuids" },
	{ Opt_nosetuids, "nosetuids" },
	{ Opt_setuidfromacl, "idsfromsid" },
	{ Opt_dynperm, "dynperm" },
	{ Opt_nodynperm, "nodynperm" },
	{ Opt_nohard, "nohard" },
	{ Opt_nosoft, "nosoft" },
	{ Opt_nointr, "nointr" },
	{ Opt_intr, "intr" },
	{ Opt_nostrictsync, "nostrictsync" },
	{ Opt_strictsync, "strictsync" },
	{ Opt_serverino, "serverino" },
	{ Opt_noserverino, "noserverino" },
	{ Opt_rwpidforward, "rwpidforward" },
	{ Opt_cifsacl, "cifsacl" },
	{ Opt_nocifsacl, "nocifsacl" },
	{ Opt_acl, "acl" },
	{ Opt_noacl, "noacl" },
	{ Opt_locallease, "locallease" },
	{ Opt_sign, "sign" },
	{ Opt_seal, "seal" },
	{ Opt_noac, "noac" },
	{ Opt_fsc, "fsc" },
	{ Opt_mfsymlinks, "mfsymlinks" },
	{ Opt_multiuser, "multiuser" },
	{ Opt_sloppy, "sloppy" },
	{ Opt_nosharesock, "nosharesock" },
	{ Opt_persistent, "persistenthandles"},
	{ Opt_nopersistent, "nopersistenthandles"},
	{ Opt_resilient, "resilienthandles"},
	{ Opt_noresilient, "noresilienthandles"},
	{ Opt_domainauto, "domainauto"},
	{ Opt_rdma, "rdma"},

	{ Opt_backupuid, "backupuid=%s" },
	{ Opt_backupgid, "backupgid=%s" },
	{ Opt_uid, "uid=%s" },
	{ Opt_cruid, "cruid=%s" },
	{ Opt_gid, "gid=%s" },
	{ Opt_file_mode, "file_mode=%s" },
	{ Opt_dirmode, "dirmode=%s" },
	{ Opt_dirmode, "dir_mode=%s" },
	{ Opt_port, "port=%s" },
	{ Opt_rsize, "rsize=%s" },
	{ Opt_wsize, "wsize=%s" },
	{ Opt_actimeo, "actimeo=%s" },
	{ Opt_echo_interval, "echo_interval=%s" },
	{ Opt_max_credits, "max_credits=%s" },
	{ Opt_snapshot, "snapshot=%s" },

	{ Opt_blank_user, "user=" },
	{ Opt_blank_user, "username=" },
	{ Opt_user, "user=%s" },
	{ Opt_user, "username=%s" },
	{ Opt_blank_pass, "pass=" },
	{ Opt_blank_pass, "password=" },
	{ Opt_pass, "pass=%s" },
	{ Opt_pass, "password=%s" },
	{ Opt_blank_ip, "ip=" },
	{ Opt_blank_ip, "addr=" },
	{ Opt_ip, "ip=%s" },
	{ Opt_ip, "addr=%s" },
	{ Opt_ignore, "unc=%s" },
	{ Opt_ignore, "target=%s" },
	{ Opt_ignore, "path=%s" },
	{ Opt_domain, "dom=%s" },
	{ Opt_domain, "domain=%s" },
	{ Opt_domain, "workgroup=%s" },
	{ Opt_srcaddr, "srcaddr=%s" },
	{ Opt_ignore, "prefixpath=%s" },
	{ Opt_iocharset, "iocharset=%s" },
	{ Opt_netbiosname, "netbiosname=%s" },
	{ Opt_servern, "servern=%s" },
	{ Opt_ver, "ver=%s" },
	{ Opt_vers, "vers=%s" },
	{ Opt_sec, "sec=%s" },
	{ Opt_cache, "cache=%s" },

	{ Opt_ignore, "cred" },
	{ Opt_ignore, "credentials" },
	{ Opt_ignore, "cred=%s" },
	{ Opt_ignore, "credentials=%s" },
	{ Opt_ignore, "guest" },
	{ Opt_ignore, "rw" },
	{ Opt_ignore, "ro" },
	{ Opt_ignore, "suid" },
	{ Opt_ignore, "nosuid" },
	{ Opt_ignore, "exec" },
	{ Opt_ignore, "noexec" },
	{ Opt_ignore, "nodev" },
	{ Opt_ignore, "noauto" },
	{ Opt_ignore, "dev" },
	{ Opt_ignore, "mand" },
	{ Opt_ignore, "nomand" },
	{ Opt_ignore, "relatime" },
	{ Opt_ignore, "_netdev" },

	{ Opt_err, NULL }
};

enum {
	Opt_sec_krb5, Opt_sec_krb5i, Opt_sec_krb5p,
	Opt_sec_ntlmsspi, Opt_sec_ntlmssp,
	Opt_ntlm, Opt_sec_ntlmi, Opt_sec_ntlmv2,
	Opt_sec_ntlmv2i, Opt_sec_lanman,
	Opt_sec_none,

	Opt_sec_err
};

static const match_table_t cifs_secflavor_tokens = {
	{ Opt_sec_krb5, "krb5" },
	{ Opt_sec_krb5i, "krb5i" },
	{ Opt_sec_krb5p, "krb5p" },
	{ Opt_sec_ntlmsspi, "ntlmsspi" },
	{ Opt_sec_ntlmssp, "ntlmssp" },
	{ Opt_ntlm, "ntlm" },
	{ Opt_sec_ntlmi, "ntlmi" },
	{ Opt_sec_ntlmv2, "nontlm" },
	{ Opt_sec_ntlmv2, "ntlmv2" },
	{ Opt_sec_ntlmv2i, "ntlmv2i" },
	{ Opt_sec_lanman, "lanman" },
	{ Opt_sec_none, "none" },

	{ Opt_sec_err, NULL }
};

/* cache flavors */
enum {
	Opt_cache_loose,
	Opt_cache_strict,
	Opt_cache_none,
	Opt_cache_err
};

static const match_table_t cifs_cacheflavor_tokens = {
	{ Opt_cache_loose, "loose" },
	{ Opt_cache_strict, "strict" },
	{ Opt_cache_none, "none" },
	{ Opt_cache_err, NULL }
};

static const match_table_t cifs_smb_version_tokens = {
	{ Smb_1, SMB1_VERSION_STRING },
	{ Smb_20, SMB20_VERSION_STRING},
	{ Smb_21, SMB21_VERSION_STRING },
	{ Smb_30, SMB30_VERSION_STRING },
	{ Smb_302, SMB302_VERSION_STRING },
	{ Smb_302, ALT_SMB302_VERSION_STRING },
	{ Smb_311, SMB311_VERSION_STRING },
	{ Smb_311, ALT_SMB311_VERSION_STRING },
	{ Smb_3any, SMB3ANY_VERSION_STRING },
	{ Smb_default, SMBDEFAULT_VERSION_STRING },
	{ Smb_version_err, NULL }
};

static int ip_connect(struct TCP_Server_Info *server);
static int generic_ip_connect(struct TCP_Server_Info *server);
static void tlink_rb_insert(struct rb_root *root, struct tcon_link *new_tlink);
static void cifs_prune_tlinks(struct work_struct *work);
static int cifs_setup_volume_info(struct smb_vol *volume_info, char *mount_data,
					const char *devname, bool is_smb3);
static char *extract_hostname(const char *unc);

/*
 * Resolve hostname and set ip addr in tcp ses. Useful for hostnames that may
 * get their ip addresses changed at some point.
 *
 * This should be called with server->srv_mutex held.
 */
#ifdef CONFIG_CIFS_DFS_UPCALL
static int reconn_set_ipaddr(struct TCP_Server_Info *server)
{
	int rc;
	int len;
	char *unc, *ipaddr = NULL;

	if (!server->hostname)
		return -EINVAL;

	len = strlen(server->hostname) + 3;

	unc = kmalloc(len, GFP_KERNEL);
	if (!unc) {
		cifs_dbg(FYI, "%s: failed to create UNC path\n", __func__);
		return -ENOMEM;
	}
	snprintf(unc, len, "\\\\%s", server->hostname);

	rc = dns_resolve_server_name_to_ip(unc, &ipaddr);
	kfree(unc);

	if (rc < 0) {
		cifs_dbg(FYI, "%s: failed to resolve server part of %s to IP: %d\n",
			 __func__, server->hostname, rc);
		return rc;
	}

	rc = cifs_convert_address((struct sockaddr *)&server->dstaddr, ipaddr,
				  strlen(ipaddr));
	kfree(ipaddr);

	return !rc ? -1 : 0;
}
#else
static inline int reconn_set_ipaddr(struct TCP_Server_Info *server)
{
	return 0;
}
#endif

#ifdef CONFIG_CIFS_DFS_UPCALL
struct super_cb_data {
	struct TCP_Server_Info *server;
	struct cifs_sb_info *cifs_sb;
};

/* These functions must be called with server->srv_mutex held */

static void super_cb(struct super_block *sb, void *arg)
{
	struct super_cb_data *d = arg;
	struct cifs_sb_info *cifs_sb;
	struct cifs_tcon *tcon;

	if (d->cifs_sb)
		return;

	cifs_sb = CIFS_SB(sb);
	tcon = cifs_sb_master_tcon(cifs_sb);
	if (tcon->ses->server == d->server)
		d->cifs_sb = cifs_sb;
}

static inline struct cifs_sb_info *
find_super_by_tcp(struct TCP_Server_Info *server)
{
	struct super_cb_data d = {
		.server = server,
		.cifs_sb = NULL,
	};

	iterate_supers_type(&cifs_fs_type, super_cb, &d);
	return d.cifs_sb ? d.cifs_sb : ERR_PTR(-ENOENT);
}

static void reconn_inval_dfs_target(struct TCP_Server_Info *server,
				    struct cifs_sb_info *cifs_sb,
				    struct dfs_cache_tgt_list *tgt_list,
				    struct dfs_cache_tgt_iterator **tgt_it)
{
	const char *name;

	if (!cifs_sb || !cifs_sb->origin_fullpath || !tgt_list ||
	    !server->nr_targets)
		return;

	if (!*tgt_it) {
		*tgt_it = dfs_cache_get_tgt_iterator(tgt_list);
	} else {
		*tgt_it = dfs_cache_get_next_tgt(tgt_list, *tgt_it);
		if (!*tgt_it)
			*tgt_it = dfs_cache_get_tgt_iterator(tgt_list);
	}

	cifs_dbg(FYI, "%s: UNC: %s\n", __func__, cifs_sb->origin_fullpath);

	name = dfs_cache_get_tgt_name(*tgt_it);

	kfree(server->hostname);

	server->hostname = extract_hostname(name);
<<<<<<< HEAD
	if (!server->hostname) {
		cifs_dbg(FYI, "%s: failed to extract hostname from target: %d\n",
			 __func__, -ENOMEM);
=======
	if (IS_ERR(server->hostname)) {
		cifs_dbg(FYI,
			 "%s: failed to extract hostname from target: %ld\n",
			 __func__, PTR_ERR(server->hostname));
>>>>>>> f17b5f06
	}
}

static inline int reconn_setup_dfs_targets(struct cifs_sb_info *cifs_sb,
					   struct dfs_cache_tgt_list *tl,
					   struct dfs_cache_tgt_iterator **it)
{
	if (!cifs_sb->origin_fullpath)
		return -EOPNOTSUPP;
	return dfs_cache_noreq_find(cifs_sb->origin_fullpath + 1, NULL, tl);
}
#endif

/*
 * cifs tcp session reconnection
 *
 * mark tcp session as reconnecting so temporarily locked
 * mark all smb sessions as reconnecting for tcp session
 * reconnect tcp session
 * wake up waiters on reconnection? - (not needed currently)
 */
int
cifs_reconnect(struct TCP_Server_Info *server)
{
	int rc = 0;
	struct list_head *tmp, *tmp2;
	struct cifs_ses *ses;
	struct cifs_tcon *tcon;
	struct mid_q_entry *mid_entry;
	struct list_head retry_list;
#ifdef CONFIG_CIFS_DFS_UPCALL
	struct cifs_sb_info *cifs_sb = NULL;
	struct dfs_cache_tgt_list tgt_list = {0};
	struct dfs_cache_tgt_iterator *tgt_it = NULL;
#endif

	spin_lock(&GlobalMid_Lock);
	server->nr_targets = 1;
#ifdef CONFIG_CIFS_DFS_UPCALL
	cifs_sb = find_super_by_tcp(server);
	if (IS_ERR(cifs_sb)) {
		rc = PTR_ERR(cifs_sb);
		cifs_dbg(FYI, "%s: will not do DFS failover: rc = %d\n",
			 __func__, rc);
		cifs_sb = NULL;
	} else {
		rc = reconn_setup_dfs_targets(cifs_sb, &tgt_list, &tgt_it);
		if (rc && (rc != -EOPNOTSUPP)) {
			cifs_dbg(VFS, "%s: no target servers for DFS failover\n",
				 __func__);
		} else {
			server->nr_targets = dfs_cache_get_nr_tgts(&tgt_list);
		}
	}
	cifs_dbg(FYI, "%s: will retry %d target(s)\n", __func__,
		 server->nr_targets);
#endif
	if (server->tcpStatus == CifsExiting) {
		/* the demux thread will exit normally
		next time through the loop */
		spin_unlock(&GlobalMid_Lock);
		return rc;
	} else
		server->tcpStatus = CifsNeedReconnect;
	spin_unlock(&GlobalMid_Lock);
	server->maxBuf = 0;
	server->max_read = 0;

	cifs_dbg(FYI, "Mark tcp session as need reconnect\n");
	trace_smb3_reconnect(server->CurrentMid, server->hostname);

	/* before reconnecting the tcp session, mark the smb session (uid)
		and the tid bad so they are not used until reconnected */
	cifs_dbg(FYI, "%s: marking sessions and tcons for reconnect\n",
		 __func__);
	spin_lock(&cifs_tcp_ses_lock);
	list_for_each(tmp, &server->smb_ses_list) {
		ses = list_entry(tmp, struct cifs_ses, smb_ses_list);
		ses->need_reconnect = true;
		list_for_each(tmp2, &ses->tcon_list) {
			tcon = list_entry(tmp2, struct cifs_tcon, tcon_list);
			tcon->need_reconnect = true;
		}
		if (ses->tcon_ipc)
			ses->tcon_ipc->need_reconnect = true;
	}
	spin_unlock(&cifs_tcp_ses_lock);

	/* do not want to be sending data on a socket we are freeing */
	cifs_dbg(FYI, "%s: tearing down socket\n", __func__);
	mutex_lock(&server->srv_mutex);
	if (server->ssocket) {
		cifs_dbg(FYI, "State: 0x%x Flags: 0x%lx\n",
			 server->ssocket->state, server->ssocket->flags);
		kernel_sock_shutdown(server->ssocket, SHUT_WR);
		cifs_dbg(FYI, "Post shutdown state: 0x%x Flags: 0x%lx\n",
			 server->ssocket->state, server->ssocket->flags);
		sock_release(server->ssocket);
		server->ssocket = NULL;
	}
	server->sequence_number = 0;
	server->session_estab = false;
	kfree(server->session_key.response);
	server->session_key.response = NULL;
	server->session_key.len = 0;
	server->lstrp = jiffies;

	/* mark submitted MIDs for retry and issue callback */
	INIT_LIST_HEAD(&retry_list);
	cifs_dbg(FYI, "%s: moving mids to private list\n", __func__);
	spin_lock(&GlobalMid_Lock);
	list_for_each_safe(tmp, tmp2, &server->pending_mid_q) {
		mid_entry = list_entry(tmp, struct mid_q_entry, qhead);
		if (mid_entry->mid_state == MID_REQUEST_SUBMITTED)
			mid_entry->mid_state = MID_RETRY_NEEDED;
		list_move(&mid_entry->qhead, &retry_list);
	}
	spin_unlock(&GlobalMid_Lock);
	mutex_unlock(&server->srv_mutex);

	cifs_dbg(FYI, "%s: issuing mid callbacks\n", __func__);
	list_for_each_safe(tmp, tmp2, &retry_list) {
		mid_entry = list_entry(tmp, struct mid_q_entry, qhead);
		list_del_init(&mid_entry->qhead);
		mid_entry->callback(mid_entry);
	}

	do {
		try_to_freeze();

		mutex_lock(&server->srv_mutex);
		/*
		 * Set up next DFS target server (if any) for reconnect. If DFS
		 * feature is disabled, then we will retry last server we
		 * connected to before.
		 */
		if (cifs_rdma_enabled(server))
			rc = smbd_reconnect(server);
		else
			rc = generic_ip_connect(server);
		if (rc) {
			cifs_dbg(FYI, "reconnect error %d\n", rc);
#ifdef CONFIG_CIFS_DFS_UPCALL
			reconn_inval_dfs_target(server, cifs_sb, &tgt_list,
						&tgt_it);
#endif
			rc = reconn_set_ipaddr(server);
			if (rc) {
				cifs_dbg(FYI, "%s: failed to resolve hostname: %d\n",
					 __func__, rc);
			}
			mutex_unlock(&server->srv_mutex);
			msleep(3000);
		} else {
			atomic_inc(&tcpSesReconnectCount);
			spin_lock(&GlobalMid_Lock);
			if (server->tcpStatus != CifsExiting)
				server->tcpStatus = CifsNeedNegotiate;
			spin_unlock(&GlobalMid_Lock);
			mutex_unlock(&server->srv_mutex);
		}
	} while (server->tcpStatus == CifsNeedReconnect);

#ifdef CONFIG_CIFS_DFS_UPCALL
	if (tgt_it) {
		rc = dfs_cache_noreq_update_tgthint(cifs_sb->origin_fullpath + 1,
						    tgt_it);
		if (rc) {
			cifs_dbg(VFS, "%s: failed to update DFS target hint: rc = %d\n",
				 __func__, rc);
		}
		rc = dfs_cache_update_vol(cifs_sb->origin_fullpath, server);
		if (rc) {
			cifs_dbg(VFS, "%s: failed to update vol info in DFS cache: rc = %d\n",
				 __func__, rc);
		}
		dfs_cache_free_tgts(&tgt_list);
	}
#endif
	if (server->tcpStatus == CifsNeedNegotiate)
		mod_delayed_work(cifsiod_wq, &server->echo, 0);

	return rc;
}

static void
cifs_echo_request(struct work_struct *work)
{
	int rc;
	struct TCP_Server_Info *server = container_of(work,
					struct TCP_Server_Info, echo.work);
	unsigned long echo_interval;

	/*
	 * If we need to renegotiate, set echo interval to zero to
	 * immediately call echo service where we can renegotiate.
	 */
	if (server->tcpStatus == CifsNeedNegotiate)
		echo_interval = 0;
	else
		echo_interval = server->echo_interval;

	/*
	 * We cannot send an echo if it is disabled.
	 * Also, no need to ping if we got a response recently.
	 */

	if (server->tcpStatus == CifsNeedReconnect ||
	    server->tcpStatus == CifsExiting ||
	    server->tcpStatus == CifsNew ||
	    (server->ops->can_echo && !server->ops->can_echo(server)) ||
	    time_before(jiffies, server->lstrp + echo_interval - HZ))
		goto requeue_echo;

	rc = server->ops->echo ? server->ops->echo(server) : -ENOSYS;
	if (rc)
		cifs_dbg(FYI, "Unable to send echo request to server: %s\n",
			 server->hostname);

requeue_echo:
	queue_delayed_work(cifsiod_wq, &server->echo, server->echo_interval);
}

static bool
allocate_buffers(struct TCP_Server_Info *server)
{
	if (!server->bigbuf) {
		server->bigbuf = (char *)cifs_buf_get();
		if (!server->bigbuf) {
			cifs_dbg(VFS, "No memory for large SMB response\n");
			msleep(3000);
			/* retry will check if exiting */
			return false;
		}
	} else if (server->large_buf) {
		/* we are reusing a dirty large buf, clear its start */
		memset(server->bigbuf, 0, HEADER_SIZE(server));
	}

	if (!server->smallbuf) {
		server->smallbuf = (char *)cifs_small_buf_get();
		if (!server->smallbuf) {
			cifs_dbg(VFS, "No memory for SMB response\n");
			msleep(1000);
			/* retry will check if exiting */
			return false;
		}
		/* beginning of smb buffer is cleared in our buf_get */
	} else {
		/* if existing small buf clear beginning */
		memset(server->smallbuf, 0, HEADER_SIZE(server));
	}

	return true;
}

static bool
server_unresponsive(struct TCP_Server_Info *server)
{
	/*
	 * We need to wait 2 echo intervals to make sure we handle such
	 * situations right:
	 * 1s  client sends a normal SMB request
	 * 2s  client gets a response
	 * 30s echo workqueue job pops, and decides we got a response recently
	 *     and don't need to send another
	 * ...
	 * 65s kernel_recvmsg times out, and we see that we haven't gotten
	 *     a response in >60s.
	 */
	if ((server->tcpStatus == CifsGood ||
	    server->tcpStatus == CifsNeedNegotiate) &&
	    time_after(jiffies, server->lstrp + 2 * server->echo_interval)) {
		cifs_dbg(VFS, "Server %s has not responded in %lu seconds. Reconnecting...\n",
			 server->hostname, (2 * server->echo_interval) / HZ);
		cifs_reconnect(server);
		wake_up(&server->response_q);
		return true;
	}

	return false;
}

static inline bool
zero_credits(struct TCP_Server_Info *server)
{
	int val;

	spin_lock(&server->req_lock);
	val = server->credits + server->echo_credits + server->oplock_credits;
	if (server->in_flight == 0 && val == 0) {
		spin_unlock(&server->req_lock);
		return true;
	}
	spin_unlock(&server->req_lock);
	return false;
}

static int
cifs_readv_from_socket(struct TCP_Server_Info *server, struct msghdr *smb_msg)
{
	int length = 0;
	int total_read;

	smb_msg->msg_control = NULL;
	smb_msg->msg_controllen = 0;

	for (total_read = 0; msg_data_left(smb_msg); total_read += length) {
		try_to_freeze();

		/* reconnect if no credits and no requests in flight */
		if (zero_credits(server)) {
			cifs_reconnect(server);
			return -ECONNABORTED;
		}

		if (server_unresponsive(server))
			return -ECONNABORTED;
		if (cifs_rdma_enabled(server) && server->smbd_conn)
			length = smbd_recv(server->smbd_conn, smb_msg);
		else
			length = sock_recvmsg(server->ssocket, smb_msg, 0);

		if (server->tcpStatus == CifsExiting)
			return -ESHUTDOWN;

		if (server->tcpStatus == CifsNeedReconnect) {
			cifs_reconnect(server);
			return -ECONNABORTED;
		}

		if (length == -ERESTARTSYS ||
		    length == -EAGAIN ||
		    length == -EINTR) {
			/*
			 * Minimum sleep to prevent looping, allowing socket
			 * to clear and app threads to set tcpStatus
			 * CifsNeedReconnect if server hung.
			 */
			usleep_range(1000, 2000);
			length = 0;
			continue;
		}

		if (length <= 0) {
			cifs_dbg(FYI, "Received no data or error: %d\n", length);
			cifs_reconnect(server);
			return -ECONNABORTED;
		}
	}
	return total_read;
}

int
cifs_read_from_socket(struct TCP_Server_Info *server, char *buf,
		      unsigned int to_read)
{
	struct msghdr smb_msg;
	struct kvec iov = {.iov_base = buf, .iov_len = to_read};
	iov_iter_kvec(&smb_msg.msg_iter, READ, &iov, 1, to_read);

	return cifs_readv_from_socket(server, &smb_msg);
}

int
cifs_read_page_from_socket(struct TCP_Server_Info *server, struct page *page,
	unsigned int page_offset, unsigned int to_read)
{
	struct msghdr smb_msg;
	struct bio_vec bv = {
		.bv_page = page, .bv_len = to_read, .bv_offset = page_offset};
	iov_iter_bvec(&smb_msg.msg_iter, READ, &bv, 1, to_read);
	return cifs_readv_from_socket(server, &smb_msg);
}

static bool
is_smb_response(struct TCP_Server_Info *server, unsigned char type)
{
	/*
	 * The first byte big endian of the length field,
	 * is actually not part of the length but the type
	 * with the most common, zero, as regular data.
	 */
	switch (type) {
	case RFC1002_SESSION_MESSAGE:
		/* Regular SMB response */
		return true;
	case RFC1002_SESSION_KEEP_ALIVE:
		cifs_dbg(FYI, "RFC 1002 session keep alive\n");
		break;
	case RFC1002_POSITIVE_SESSION_RESPONSE:
		cifs_dbg(FYI, "RFC 1002 positive session response\n");
		break;
	case RFC1002_NEGATIVE_SESSION_RESPONSE:
		/*
		 * We get this from Windows 98 instead of an error on
		 * SMB negprot response.
		 */
		cifs_dbg(FYI, "RFC 1002 negative session response\n");
		/* give server a second to clean up */
		msleep(1000);
		/*
		 * Always try 445 first on reconnect since we get NACK
		 * on some if we ever connected to port 139 (the NACK
		 * is since we do not begin with RFC1001 session
		 * initialize frame).
		 */
		cifs_set_port((struct sockaddr *)&server->dstaddr, CIFS_PORT);
		cifs_reconnect(server);
		wake_up(&server->response_q);
		break;
	default:
		cifs_dbg(VFS, "RFC 1002 unknown response type 0x%x\n", type);
		cifs_reconnect(server);
	}

	return false;
}

void
dequeue_mid(struct mid_q_entry *mid, bool malformed)
{
#ifdef CONFIG_CIFS_STATS2
	mid->when_received = jiffies;
#endif
	spin_lock(&GlobalMid_Lock);
	if (!malformed)
		mid->mid_state = MID_RESPONSE_RECEIVED;
	else
		mid->mid_state = MID_RESPONSE_MALFORMED;
	/*
	 * Trying to handle/dequeue a mid after the send_recv()
	 * function has finished processing it is a bug.
	 */
	if (mid->mid_flags & MID_DELETED)
		printk_once(KERN_WARNING
			    "trying to dequeue a deleted mid\n");
	else
		list_del_init(&mid->qhead);
	spin_unlock(&GlobalMid_Lock);
}

static void
handle_mid(struct mid_q_entry *mid, struct TCP_Server_Info *server,
	   char *buf, int malformed)
{
	if (server->ops->check_trans2 &&
	    server->ops->check_trans2(mid, server, buf, malformed))
		return;
	mid->resp_buf = buf;
	mid->large_buf = server->large_buf;
	/* Was previous buf put in mpx struct for multi-rsp? */
	if (!mid->multiRsp) {
		/* smb buffer will be freed by user thread */
		if (server->large_buf)
			server->bigbuf = NULL;
		else
			server->smallbuf = NULL;
	}
	dequeue_mid(mid, malformed);
}

static void clean_demultiplex_info(struct TCP_Server_Info *server)
{
	int length;

	/* take it off the list, if it's not already */
	spin_lock(&cifs_tcp_ses_lock);
	list_del_init(&server->tcp_ses_list);
	spin_unlock(&cifs_tcp_ses_lock);

	spin_lock(&GlobalMid_Lock);
	server->tcpStatus = CifsExiting;
	spin_unlock(&GlobalMid_Lock);
	wake_up_all(&server->response_q);

	/* check if we have blocked requests that need to free */
	spin_lock(&server->req_lock);
	if (server->credits <= 0)
		server->credits = 1;
	spin_unlock(&server->req_lock);
	/*
	 * Although there should not be any requests blocked on this queue it
	 * can not hurt to be paranoid and try to wake up requests that may
	 * haven been blocked when more than 50 at time were on the wire to the
	 * same server - they now will see the session is in exit state and get
	 * out of SendReceive.
	 */
	wake_up_all(&server->request_q);
	/* give those requests time to exit */
	msleep(125);
	if (cifs_rdma_enabled(server) && server->smbd_conn) {
		smbd_destroy(server->smbd_conn);
		server->smbd_conn = NULL;
	}
	if (server->ssocket) {
		sock_release(server->ssocket);
		server->ssocket = NULL;
	}

	if (!list_empty(&server->pending_mid_q)) {
		struct list_head dispose_list;
		struct mid_q_entry *mid_entry;
		struct list_head *tmp, *tmp2;

		INIT_LIST_HEAD(&dispose_list);
		spin_lock(&GlobalMid_Lock);
		list_for_each_safe(tmp, tmp2, &server->pending_mid_q) {
			mid_entry = list_entry(tmp, struct mid_q_entry, qhead);
			cifs_dbg(FYI, "Clearing mid 0x%llx\n", mid_entry->mid);
			mid_entry->mid_state = MID_SHUTDOWN;
			list_move(&mid_entry->qhead, &dispose_list);
		}
		spin_unlock(&GlobalMid_Lock);

		/* now walk dispose list and issue callbacks */
		list_for_each_safe(tmp, tmp2, &dispose_list) {
			mid_entry = list_entry(tmp, struct mid_q_entry, qhead);
			cifs_dbg(FYI, "Callback mid 0x%llx\n", mid_entry->mid);
			list_del_init(&mid_entry->qhead);
			mid_entry->callback(mid_entry);
		}
		/* 1/8th of sec is more than enough time for them to exit */
		msleep(125);
	}

	if (!list_empty(&server->pending_mid_q)) {
		/*
		 * mpx threads have not exited yet give them at least the smb
		 * send timeout time for long ops.
		 *
		 * Due to delays on oplock break requests, we need to wait at
		 * least 45 seconds before giving up on a request getting a
		 * response and going ahead and killing cifsd.
		 */
		cifs_dbg(FYI, "Wait for exit from demultiplex thread\n");
		msleep(46000);
		/*
		 * If threads still have not exited they are probably never
		 * coming home not much else we can do but free the memory.
		 */
	}

	kfree(server->hostname);
	kfree(server);

	length = atomic_dec_return(&tcpSesAllocCount);
	if (length > 0)
		mempool_resize(cifs_req_poolp, length + cifs_min_rcv);
}

static int
standard_receive3(struct TCP_Server_Info *server, struct mid_q_entry *mid)
{
	int length;
	char *buf = server->smallbuf;
	unsigned int pdu_length = server->pdu_size;

	/* make sure this will fit in a large buffer */
	if (pdu_length > CIFSMaxBufSize + MAX_HEADER_SIZE(server) -
		server->vals->header_preamble_size) {
		cifs_dbg(VFS, "SMB response too long (%u bytes)\n", pdu_length);
		cifs_reconnect(server);
		wake_up(&server->response_q);
		return -ECONNABORTED;
	}

	/* switch to large buffer if too big for a small one */
	if (pdu_length > MAX_CIFS_SMALL_BUFFER_SIZE - 4) {
		server->large_buf = true;
		memcpy(server->bigbuf, buf, server->total_read);
		buf = server->bigbuf;
	}

	/* now read the rest */
	length = cifs_read_from_socket(server, buf + HEADER_SIZE(server) - 1,
				       pdu_length - HEADER_SIZE(server) + 1
				       + server->vals->header_preamble_size);

	if (length < 0)
		return length;
	server->total_read += length;

	dump_smb(buf, server->total_read);

	return cifs_handle_standard(server, mid);
}

int
cifs_handle_standard(struct TCP_Server_Info *server, struct mid_q_entry *mid)
{
	char *buf = server->large_buf ? server->bigbuf : server->smallbuf;
	int length;

	/*
	 * We know that we received enough to get to the MID as we
	 * checked the pdu_length earlier. Now check to see
	 * if the rest of the header is OK. We borrow the length
	 * var for the rest of the loop to avoid a new stack var.
	 *
	 * 48 bytes is enough to display the header and a little bit
	 * into the payload for debugging purposes.
	 */
	length = server->ops->check_message(buf, server->total_read, server);
	if (length != 0)
		cifs_dump_mem("Bad SMB: ", buf,
			min_t(unsigned int, server->total_read, 48));

	if (server->ops->is_session_expired &&
	    server->ops->is_session_expired(buf)) {
		cifs_reconnect(server);
		wake_up(&server->response_q);
		return -1;
	}

	if (server->ops->is_status_pending &&
	    server->ops->is_status_pending(buf, server, length))
		return -1;

	if (!mid)
		return length;

	handle_mid(mid, server, buf, length);
	return 0;
}

static int
cifs_demultiplex_thread(void *p)
{
	int i, num_mids, length;
	struct TCP_Server_Info *server = p;
	unsigned int pdu_length;
	unsigned int next_offset;
	char *buf = NULL;
	struct task_struct *task_to_wake = NULL;
	struct mid_q_entry *mids[MAX_COMPOUND];
	char *bufs[MAX_COMPOUND];

	current->flags |= PF_MEMALLOC;
	cifs_dbg(FYI, "Demultiplex PID: %d\n", task_pid_nr(current));

	length = atomic_inc_return(&tcpSesAllocCount);
	if (length > 1)
		mempool_resize(cifs_req_poolp, length + cifs_min_rcv);

	set_freezable();
	while (server->tcpStatus != CifsExiting) {
		if (try_to_freeze())
			continue;

		if (!allocate_buffers(server))
			continue;

		server->large_buf = false;
		buf = server->smallbuf;
		pdu_length = 4; /* enough to get RFC1001 header */

		length = cifs_read_from_socket(server, buf, pdu_length);
		if (length < 0)
			continue;

		if (server->vals->header_preamble_size == 0)
			server->total_read = 0;
		else
			server->total_read = length;

		/*
		 * The right amount was read from socket - 4 bytes,
		 * so we can now interpret the length field.
		 */
		pdu_length = get_rfc1002_length(buf);

		cifs_dbg(FYI, "RFC1002 header 0x%x\n", pdu_length);
		if (!is_smb_response(server, buf[0]))
			continue;
next_pdu:
		server->pdu_size = pdu_length;

		/* make sure we have enough to get to the MID */
		if (server->pdu_size < HEADER_SIZE(server) - 1 -
		    server->vals->header_preamble_size) {
			cifs_dbg(VFS, "SMB response too short (%u bytes)\n",
				 server->pdu_size);
			cifs_reconnect(server);
			wake_up(&server->response_q);
			continue;
		}

		/* read down to the MID */
		length = cifs_read_from_socket(server,
			     buf + server->vals->header_preamble_size,
			     HEADER_SIZE(server) - 1
			     - server->vals->header_preamble_size);
		if (length < 0)
			continue;
		server->total_read += length;

		if (server->ops->next_header) {
			next_offset = server->ops->next_header(buf);
			if (next_offset)
				server->pdu_size = next_offset;
		}

		memset(mids, 0, sizeof(mids));
		memset(bufs, 0, sizeof(bufs));
		num_mids = 0;

		if (server->ops->is_transform_hdr &&
		    server->ops->receive_transform &&
		    server->ops->is_transform_hdr(buf)) {
			length = server->ops->receive_transform(server,
								mids,
								bufs,
								&num_mids);
		} else {
			mids[0] = server->ops->find_mid(server, buf);
			bufs[0] = buf;
			num_mids = 1;

			if (!mids[0] || !mids[0]->receive)
				length = standard_receive3(server, mids[0]);
			else
				length = mids[0]->receive(server, mids[0]);
		}

		if (length < 0) {
			for (i = 0; i < num_mids; i++)
				if (mids[i])
					cifs_mid_q_entry_release(mids[i]);
			continue;
		}

		if (server->large_buf)
			buf = server->bigbuf;


		server->lstrp = jiffies;

		for (i = 0; i < num_mids; i++) {
			if (mids[i] != NULL) {
				mids[i]->resp_buf_size = server->pdu_size;
				if ((mids[i]->mid_flags & MID_WAIT_CANCELLED) &&
				    mids[i]->mid_state == MID_RESPONSE_RECEIVED &&
				    server->ops->handle_cancelled_mid)
					server->ops->handle_cancelled_mid(
							mids[i]->resp_buf,
							server);

				if (!mids[i]->multiRsp || mids[i]->multiEnd)
					mids[i]->callback(mids[i]);

				cifs_mid_q_entry_release(mids[i]);
			} else if (server->ops->is_oplock_break &&
				   server->ops->is_oplock_break(bufs[i],
								server)) {
				cifs_dbg(FYI, "Received oplock break\n");
			} else {
				cifs_dbg(VFS, "No task to wake, unknown frame "
					 "received! NumMids %d\n",
					 atomic_read(&midCount));
				cifs_dump_mem("Received Data is: ", bufs[i],
					      HEADER_SIZE(server));
#ifdef CONFIG_CIFS_DEBUG2
				if (server->ops->dump_detail)
					server->ops->dump_detail(bufs[i],
								 server);
				cifs_dump_mids(server);
#endif /* CIFS_DEBUG2 */
			}
		}

		if (pdu_length > server->pdu_size) {
			if (!allocate_buffers(server))
				continue;
			pdu_length -= server->pdu_size;
			server->total_read = 0;
			server->large_buf = false;
			buf = server->smallbuf;
			goto next_pdu;
		}
	} /* end while !EXITING */

	/* buffer usually freed in free_mid - need to free it here on exit */
	cifs_buf_release(server->bigbuf);
	if (server->smallbuf) /* no sense logging a debug message if NULL */
		cifs_small_buf_release(server->smallbuf);

	task_to_wake = xchg(&server->tsk, NULL);
	clean_demultiplex_info(server);

	/* if server->tsk was NULL then wait for a signal before exiting */
	if (!task_to_wake) {
		set_current_state(TASK_INTERRUPTIBLE);
		while (!signal_pending(current)) {
			schedule();
			set_current_state(TASK_INTERRUPTIBLE);
		}
		set_current_state(TASK_RUNNING);
	}

	module_put_and_exit(0);
}

/* extract the host portion of the UNC string */
static char *
extract_hostname(const char *unc)
{
	const char *src;
	char *dst, *delim;
	unsigned int len;

	/* skip double chars at beginning of string */
	/* BB: check validity of these bytes? */
	if (strlen(unc) < 3)
		return ERR_PTR(-EINVAL);
	for (src = unc; *src && *src == '\\'; src++)
		;
	if (!*src)
		return ERR_PTR(-EINVAL);

	/* delimiter between hostname and sharename is always '\\' now */
	delim = strchr(src, '\\');
	if (!delim)
		return ERR_PTR(-EINVAL);

	len = delim - src;
	dst = kmalloc((len + 1), GFP_KERNEL);
	if (dst == NULL)
		return ERR_PTR(-ENOMEM);

	memcpy(dst, src, len);
	dst[len] = '\0';

	return dst;
}

static int get_option_ul(substring_t args[], unsigned long *option)
{
	int rc;
	char *string;

	string = match_strdup(args);
	if (string == NULL)
		return -ENOMEM;
	rc = kstrtoul(string, 0, option);
	kfree(string);

	return rc;
}

static int get_option_uid(substring_t args[], kuid_t *result)
{
	unsigned long value;
	kuid_t uid;
	int rc;

	rc = get_option_ul(args, &value);
	if (rc)
		return rc;

	uid = make_kuid(current_user_ns(), value);
	if (!uid_valid(uid))
		return -EINVAL;

	*result = uid;
	return 0;
}

static int get_option_gid(substring_t args[], kgid_t *result)
{
	unsigned long value;
	kgid_t gid;
	int rc;

	rc = get_option_ul(args, &value);
	if (rc)
		return rc;

	gid = make_kgid(current_user_ns(), value);
	if (!gid_valid(gid))
		return -EINVAL;

	*result = gid;
	return 0;
}

static int cifs_parse_security_flavors(char *value,
				       struct smb_vol *vol)
{

	substring_t args[MAX_OPT_ARGS];

	/*
	 * With mount options, the last one should win. Reset any existing
	 * settings back to default.
	 */
	vol->sectype = Unspecified;
	vol->sign = false;

	switch (match_token(value, cifs_secflavor_tokens, args)) {
	case Opt_sec_krb5p:
		cifs_dbg(VFS, "sec=krb5p is not supported!\n");
		return 1;
	case Opt_sec_krb5i:
		vol->sign = true;
		/* Fallthrough */
	case Opt_sec_krb5:
		vol->sectype = Kerberos;
		break;
	case Opt_sec_ntlmsspi:
		vol->sign = true;
		/* Fallthrough */
	case Opt_sec_ntlmssp:
		vol->sectype = RawNTLMSSP;
		break;
	case Opt_sec_ntlmi:
		vol->sign = true;
		/* Fallthrough */
	case Opt_ntlm:
		vol->sectype = NTLM;
		break;
	case Opt_sec_ntlmv2i:
		vol->sign = true;
		/* Fallthrough */
	case Opt_sec_ntlmv2:
		vol->sectype = NTLMv2;
		break;
#ifdef CONFIG_CIFS_WEAK_PW_HASH
	case Opt_sec_lanman:
		vol->sectype = LANMAN;
		break;
#endif
	case Opt_sec_none:
		vol->nullauth = 1;
		break;
	default:
		cifs_dbg(VFS, "bad security option: %s\n", value);
		return 1;
	}

	return 0;
}

static int
cifs_parse_cache_flavor(char *value, struct smb_vol *vol)
{
	substring_t args[MAX_OPT_ARGS];

	switch (match_token(value, cifs_cacheflavor_tokens, args)) {
	case Opt_cache_loose:
		vol->direct_io = false;
		vol->strict_io = false;
		break;
	case Opt_cache_strict:
		vol->direct_io = false;
		vol->strict_io = true;
		break;
	case Opt_cache_none:
		vol->direct_io = true;
		vol->strict_io = false;
		break;
	default:
		cifs_dbg(VFS, "bad cache= option: %s\n", value);
		return 1;
	}
	return 0;
}

static int
cifs_parse_smb_version(char *value, struct smb_vol *vol, bool is_smb3)
{
	substring_t args[MAX_OPT_ARGS];

	switch (match_token(value, cifs_smb_version_tokens, args)) {
#ifdef CONFIG_CIFS_ALLOW_INSECURE_LEGACY
	case Smb_1:
		if (disable_legacy_dialects) {
			cifs_dbg(VFS, "mount with legacy dialect disabled\n");
			return 1;
		}
		if (is_smb3) {
			cifs_dbg(VFS, "vers=1.0 (cifs) not permitted when mounting with smb3\n");
			return 1;
		}
		vol->ops = &smb1_operations;
		vol->vals = &smb1_values;
		break;
	case Smb_20:
		if (disable_legacy_dialects) {
			cifs_dbg(VFS, "mount with legacy dialect disabled\n");
			return 1;
		}
		if (is_smb3) {
			cifs_dbg(VFS, "vers=2.0 not permitted when mounting with smb3\n");
			return 1;
		}
		vol->ops = &smb20_operations;
		vol->vals = &smb20_values;
		break;
#else
	case Smb_1:
		cifs_dbg(VFS, "vers=1.0 (cifs) mount not permitted when legacy dialects disabled\n");
		return 1;
	case Smb_20:
		cifs_dbg(VFS, "vers=2.0 mount not permitted when legacy dialects disabled\n");
		return 1;
#endif /* CIFS_ALLOW_INSECURE_LEGACY */
	case Smb_21:
		vol->ops = &smb21_operations;
		vol->vals = &smb21_values;
		break;
	case Smb_30:
		vol->ops = &smb30_operations;
		vol->vals = &smb30_values;
		break;
	case Smb_302:
		vol->ops = &smb30_operations; /* currently identical with 3.0 */
		vol->vals = &smb302_values;
		break;
	case Smb_311:
		vol->ops = &smb311_operations;
		vol->vals = &smb311_values;
		break;
	case Smb_3any:
		vol->ops = &smb30_operations; /* currently identical with 3.0 */
		vol->vals = &smb3any_values;
		break;
	case Smb_default:
		vol->ops = &smb30_operations; /* currently identical with 3.0 */
		vol->vals = &smbdefault_values;
		break;
	default:
		cifs_dbg(VFS, "Unknown vers= option specified: %s\n", value);
		return 1;
	}
	return 0;
}

/*
 * Parse a devname into substrings and populate the vol->UNC and vol->prepath
 * fields with the result. Returns 0 on success and an error otherwise.
 */
static int
cifs_parse_devname(const char *devname, struct smb_vol *vol)
{
	char *pos;
	const char *delims = "/\\";
	size_t len;

	/* make sure we have a valid UNC double delimiter prefix */
	len = strspn(devname, delims);
	if (len != 2)
		return -EINVAL;

	/* find delimiter between host and sharename */
	pos = strpbrk(devname + 2, delims);
	if (!pos)
		return -EINVAL;

	/* skip past delimiter */
	++pos;

	/* now go until next delimiter or end of string */
	len = strcspn(pos, delims);

	/* move "pos" up to delimiter or NULL */
	pos += len;
	vol->UNC = kstrndup(devname, pos - devname, GFP_KERNEL);
	if (!vol->UNC)
		return -ENOMEM;

	convert_delimiter(vol->UNC, '\\');

	/* skip any delimiter */
	if (*pos == '/' || *pos == '\\')
		pos++;

	/* If pos is NULL then no prepath */
	if (!*pos)
		return 0;

	vol->prepath = kstrdup(pos, GFP_KERNEL);
	if (!vol->prepath)
		return -ENOMEM;

	return 0;
}

static int
cifs_parse_mount_options(const char *mountdata, const char *devname,
			 struct smb_vol *vol, bool is_smb3)
{
	char *data, *end;
	char *mountdata_copy = NULL, *options;
	unsigned int  temp_len, i, j;
	char separator[2];
	short int override_uid = -1;
	short int override_gid = -1;
	bool uid_specified = false;
	bool gid_specified = false;
	bool sloppy = false;
	char *invalid = NULL;
	char *nodename = utsname()->nodename;
	char *string = NULL;
	char *tmp_end, *value;
	char delim;
	bool got_ip = false;
	bool got_version = false;
	unsigned short port = 0;
	struct sockaddr *dstaddr = (struct sockaddr *)&vol->dstaddr;

	separator[0] = ',';
	separator[1] = 0;
	delim = separator[0];

	/* ensure we always start with zeroed-out smb_vol */
	memset(vol, 0, sizeof(*vol));

	/*
	 * does not have to be perfect mapping since field is
	 * informational, only used for servers that do not support
	 * port 445 and it can be overridden at mount time
	 */
	memset(vol->source_rfc1001_name, 0x20, RFC1001_NAME_LEN);
	for (i = 0; i < strnlen(nodename, RFC1001_NAME_LEN); i++)
		vol->source_rfc1001_name[i] = toupper(nodename[i]);

	vol->source_rfc1001_name[RFC1001_NAME_LEN] = 0;
	/* null target name indicates to use *SMBSERVR default called name
	   if we end up sending RFC1001 session initialize */
	vol->target_rfc1001_name[0] = 0;
	vol->cred_uid = current_uid();
	vol->linux_uid = current_uid();
	vol->linux_gid = current_gid();

	/*
	 * default to SFM style remapping of seven reserved characters
	 * unless user overrides it or we negotiate CIFS POSIX where
	 * it is unnecessary.  Can not simultaneously use more than one mapping
	 * since then readdir could list files that open could not open
	 */
	vol->remap = true;

	/* default to only allowing write access to owner of the mount */
	vol->dir_mode = vol->file_mode = S_IRUGO | S_IXUGO | S_IWUSR;

	/* vol->retry default is 0 (i.e. "soft" limited retry not hard retry) */
	/* default is always to request posix paths. */
	vol->posix_paths = 1;
	/* default to using server inode numbers where available */
	vol->server_ino = 1;

	/* default is to use strict cifs caching semantics */
	vol->strict_io = true;

	vol->actimeo = CIFS_DEF_ACTIMEO;

	/* offer SMB2.1 and later (SMB3 etc). Secure and widely accepted */
	vol->ops = &smb30_operations;
	vol->vals = &smbdefault_values;

	vol->echo_interval = SMB_ECHO_INTERVAL_DEFAULT;

	if (!mountdata)
		goto cifs_parse_mount_err;

	mountdata_copy = kstrndup(mountdata, PAGE_SIZE, GFP_KERNEL);
	if (!mountdata_copy)
		goto cifs_parse_mount_err;

	options = mountdata_copy;
	end = options + strlen(options);

	if (strncmp(options, "sep=", 4) == 0) {
		if (options[4] != 0) {
			separator[0] = options[4];
			options += 5;
		} else {
			cifs_dbg(FYI, "Null separator not allowed\n");
		}
	}
	vol->backupuid_specified = false; /* no backup intent for a user */
	vol->backupgid_specified = false; /* no backup intent for a group */

	switch (cifs_parse_devname(devname, vol)) {
	case 0:
		break;
	case -ENOMEM:
		cifs_dbg(VFS, "Unable to allocate memory for devname.\n");
		goto cifs_parse_mount_err;
	case -EINVAL:
		cifs_dbg(VFS, "Malformed UNC in devname.\n");
		goto cifs_parse_mount_err;
	default:
		cifs_dbg(VFS, "Unknown error parsing devname.\n");
		goto cifs_parse_mount_err;
	}

	while ((data = strsep(&options, separator)) != NULL) {
		substring_t args[MAX_OPT_ARGS];
		unsigned long option;
		int token;

		if (!*data)
			continue;

		token = match_token(data, cifs_mount_option_tokens, args);

		switch (token) {

		/* Ingnore the following */
		case Opt_ignore:
			break;

		/* Boolean values */
		case Opt_user_xattr:
			vol->no_xattr = 0;
			break;
		case Opt_nouser_xattr:
			vol->no_xattr = 1;
			break;
		case Opt_forceuid:
			override_uid = 1;
			break;
		case Opt_noforceuid:
			override_uid = 0;
			break;
		case Opt_forcegid:
			override_gid = 1;
			break;
		case Opt_noforcegid:
			override_gid = 0;
			break;
		case Opt_noblocksend:
			vol->noblocksnd = 1;
			break;
		case Opt_noautotune:
			vol->noautotune = 1;
			break;
		case Opt_hard:
			vol->retry = 1;
			break;
		case Opt_soft:
			vol->retry = 0;
			break;
		case Opt_perm:
			vol->noperm = 0;
			break;
		case Opt_noperm:
			vol->noperm = 1;
			break;
		case Opt_mapchars:
			vol->sfu_remap = true;
			vol->remap = false; /* disable SFM mapping */
			break;
		case Opt_nomapchars:
			vol->sfu_remap = false;
			break;
		case Opt_mapposix:
			vol->remap = true;
			vol->sfu_remap = false; /* disable SFU mapping */
			break;
		case Opt_nomapposix:
			vol->remap = false;
			break;
		case Opt_sfu:
			vol->sfu_emul = 1;
			break;
		case Opt_nosfu:
			vol->sfu_emul = 0;
			break;
		case Opt_nodfs:
			vol->nodfs = 1;
			break;
		case Opt_posixpaths:
			vol->posix_paths = 1;
			break;
		case Opt_noposixpaths:
			vol->posix_paths = 0;
			break;
		case Opt_nounix:
			if (vol->linux_ext)
				cifs_dbg(VFS,
					"conflicting unix mount options\n");
			vol->no_linux_ext = 1;
			break;
		case Opt_unix:
			if (vol->no_linux_ext)
				cifs_dbg(VFS,
					"conflicting unix mount options\n");
			vol->linux_ext = 1;
			break;
		case Opt_nocase:
			vol->nocase = 1;
			break;
		case Opt_brl:
			vol->nobrl =  0;
			break;
		case Opt_nobrl:
			vol->nobrl =  1;
			/*
			 * turn off mandatory locking in mode
			 * if remote locking is turned off since the
			 * local vfs will do advisory
			 */
			if (vol->file_mode ==
				(S_IALLUGO & ~(S_ISUID | S_IXGRP)))
				vol->file_mode = S_IALLUGO;
			break;
		case Opt_nohandlecache:
			vol->nohandlecache = 1;
			break;
		case Opt_handlecache:
			vol->nohandlecache = 0;
			break;
		case Opt_forcemandatorylock:
			vol->mand_lock = 1;
			break;
		case Opt_setuids:
			vol->setuids = 1;
			break;
		case Opt_nosetuids:
			vol->setuids = 0;
			break;
		case Opt_setuidfromacl:
			vol->setuidfromacl = 1;
			break;
		case Opt_dynperm:
			vol->dynperm = true;
			break;
		case Opt_nodynperm:
			vol->dynperm = false;
			break;
		case Opt_nohard:
			vol->retry = 0;
			break;
		case Opt_nosoft:
			vol->retry = 1;
			break;
		case Opt_nointr:
			vol->intr = 0;
			break;
		case Opt_intr:
			vol->intr = 1;
			break;
		case Opt_nostrictsync:
			vol->nostrictsync = 1;
			break;
		case Opt_strictsync:
			vol->nostrictsync = 0;
			break;
		case Opt_serverino:
			vol->server_ino = 1;
			break;
		case Opt_noserverino:
			vol->server_ino = 0;
			break;
		case Opt_rwpidforward:
			vol->rwpidforward = 1;
			break;
		case Opt_cifsacl:
			vol->cifs_acl = 1;
			break;
		case Opt_nocifsacl:
			vol->cifs_acl = 0;
			break;
		case Opt_acl:
			vol->no_psx_acl = 0;
			break;
		case Opt_noacl:
			vol->no_psx_acl = 1;
			break;
		case Opt_locallease:
			vol->local_lease = 1;
			break;
		case Opt_sign:
			vol->sign = true;
			break;
		case Opt_seal:
			/* we do not do the following in secFlags because seal
			 * is a per tree connection (mount) not a per socket
			 * or per-smb connection option in the protocol
			 * vol->secFlg |= CIFSSEC_MUST_SEAL;
			 */
			vol->seal = 1;
			break;
		case Opt_noac:
			pr_warn("CIFS: Mount option noac not supported. Instead set /proc/fs/cifs/LookupCacheEnabled to 0\n");
			break;
		case Opt_fsc:
#ifndef CONFIG_CIFS_FSCACHE
			cifs_dbg(VFS, "FS-Cache support needs CONFIG_CIFS_FSCACHE kernel config option set\n");
			goto cifs_parse_mount_err;
#endif
			vol->fsc = true;
			break;
		case Opt_mfsymlinks:
			vol->mfsymlinks = true;
			break;
		case Opt_multiuser:
			vol->multiuser = true;
			break;
		case Opt_sloppy:
			sloppy = true;
			break;
		case Opt_nosharesock:
			vol->nosharesock = true;
			break;
		case Opt_nopersistent:
			vol->nopersistent = true;
			if (vol->persistent) {
				cifs_dbg(VFS,
				  "persistenthandles mount options conflict\n");
				goto cifs_parse_mount_err;
			}
			break;
		case Opt_persistent:
			vol->persistent = true;
			if ((vol->nopersistent) || (vol->resilient)) {
				cifs_dbg(VFS,
				  "persistenthandles mount options conflict\n");
				goto cifs_parse_mount_err;
			}
			break;
		case Opt_resilient:
			vol->resilient = true;
			if (vol->persistent) {
				cifs_dbg(VFS,
				  "persistenthandles mount options conflict\n");
				goto cifs_parse_mount_err;
			}
			break;
		case Opt_noresilient:
			vol->resilient = false; /* already the default */
			break;
		case Opt_domainauto:
			vol->domainauto = true;
			break;
		case Opt_rdma:
			vol->rdma = true;
			break;

		/* Numeric Values */
		case Opt_backupuid:
			if (get_option_uid(args, &vol->backupuid)) {
				cifs_dbg(VFS, "%s: Invalid backupuid value\n",
					 __func__);
				goto cifs_parse_mount_err;
			}
			vol->backupuid_specified = true;
			break;
		case Opt_backupgid:
			if (get_option_gid(args, &vol->backupgid)) {
				cifs_dbg(VFS, "%s: Invalid backupgid value\n",
					 __func__);
				goto cifs_parse_mount_err;
			}
			vol->backupgid_specified = true;
			break;
		case Opt_uid:
			if (get_option_uid(args, &vol->linux_uid)) {
				cifs_dbg(VFS, "%s: Invalid uid value\n",
					 __func__);
				goto cifs_parse_mount_err;
			}
			uid_specified = true;
			break;
		case Opt_cruid:
			if (get_option_uid(args, &vol->cred_uid)) {
				cifs_dbg(VFS, "%s: Invalid cruid value\n",
					 __func__);
				goto cifs_parse_mount_err;
			}
			break;
		case Opt_gid:
			if (get_option_gid(args, &vol->linux_gid)) {
				cifs_dbg(VFS, "%s: Invalid gid value\n",
					 __func__);
				goto cifs_parse_mount_err;
			}
			gid_specified = true;
			break;
		case Opt_file_mode:
			if (get_option_ul(args, &option)) {
				cifs_dbg(VFS, "%s: Invalid file_mode value\n",
					 __func__);
				goto cifs_parse_mount_err;
			}
			vol->file_mode = option;
			break;
		case Opt_dirmode:
			if (get_option_ul(args, &option)) {
				cifs_dbg(VFS, "%s: Invalid dir_mode value\n",
					 __func__);
				goto cifs_parse_mount_err;
			}
			vol->dir_mode = option;
			break;
		case Opt_port:
			if (get_option_ul(args, &option) ||
			    option > USHRT_MAX) {
				cifs_dbg(VFS, "%s: Invalid port value\n",
					 __func__);
				goto cifs_parse_mount_err;
			}
			port = (unsigned short)option;
			break;
		case Opt_rsize:
			if (get_option_ul(args, &option)) {
				cifs_dbg(VFS, "%s: Invalid rsize value\n",
					 __func__);
				goto cifs_parse_mount_err;
			}
			vol->rsize = option;
			break;
		case Opt_wsize:
			if (get_option_ul(args, &option)) {
				cifs_dbg(VFS, "%s: Invalid wsize value\n",
					 __func__);
				goto cifs_parse_mount_err;
			}
			vol->wsize = option;
			break;
		case Opt_actimeo:
			if (get_option_ul(args, &option)) {
				cifs_dbg(VFS, "%s: Invalid actimeo value\n",
					 __func__);
				goto cifs_parse_mount_err;
			}
			vol->actimeo = HZ * option;
			if (vol->actimeo > CIFS_MAX_ACTIMEO) {
				cifs_dbg(VFS, "attribute cache timeout too large\n");
				goto cifs_parse_mount_err;
			}
			break;
		case Opt_echo_interval:
			if (get_option_ul(args, &option)) {
				cifs_dbg(VFS, "%s: Invalid echo interval value\n",
					 __func__);
				goto cifs_parse_mount_err;
			}
			vol->echo_interval = option;
			break;
		case Opt_snapshot:
			if (get_option_ul(args, &option)) {
				cifs_dbg(VFS, "%s: Invalid snapshot time\n",
					 __func__);
				goto cifs_parse_mount_err;
			}
			vol->snapshot_time = option;
			break;
		case Opt_max_credits:
			if (get_option_ul(args, &option) || (option < 20) ||
			    (option > 60000)) {
				cifs_dbg(VFS, "%s: Invalid max_credits value\n",
					 __func__);
				goto cifs_parse_mount_err;
			}
			vol->max_credits = option;
			break;

		/* String Arguments */

		case Opt_blank_user:
			/* null user, ie. anonymous authentication */
			vol->nullauth = 1;
			vol->username = NULL;
			break;
		case Opt_user:
			string = match_strdup(args);
			if (string == NULL)
				goto out_nomem;

			if (strnlen(string, CIFS_MAX_USERNAME_LEN) >
							CIFS_MAX_USERNAME_LEN) {
				pr_warn("CIFS: username too long\n");
				goto cifs_parse_mount_err;
			}

			kfree(vol->username);
			vol->username = kstrdup(string, GFP_KERNEL);
			if (!vol->username)
				goto cifs_parse_mount_err;
			break;
		case Opt_blank_pass:
			/* passwords have to be handled differently
			 * to allow the character used for deliminator
			 * to be passed within them
			 */

			/*
			 * Check if this is a case where the  password
			 * starts with a delimiter
			 */
			tmp_end = strchr(data, '=');
			tmp_end++;
			if (!(tmp_end < end && tmp_end[1] == delim)) {
				/* No it is not. Set the password to NULL */
				kzfree(vol->password);
				vol->password = NULL;
				break;
			}
			/* Fallthrough - to Opt_pass below.*/
		case Opt_pass:
			/* Obtain the value string */
			value = strchr(data, '=');
			value++;

			/* Set tmp_end to end of the string */
			tmp_end = (char *) value + strlen(value);

			/* Check if following character is the deliminator
			 * If yes, we have encountered a double deliminator
			 * reset the NULL character to the deliminator
			 */
			if (tmp_end < end && tmp_end[1] == delim) {
				tmp_end[0] = delim;

				/* Keep iterating until we get to a single
				 * deliminator OR the end
				 */
				while ((tmp_end = strchr(tmp_end, delim))
					!= NULL && (tmp_end[1] == delim)) {
						tmp_end = (char *) &tmp_end[2];
				}

				/* Reset var options to point to next element */
				if (tmp_end) {
					tmp_end[0] = '\0';
					options = (char *) &tmp_end[1];
				} else
					/* Reached the end of the mount option
					 * string */
					options = end;
			}

			kzfree(vol->password);
			/* Now build new password string */
			temp_len = strlen(value);
			vol->password = kzalloc(temp_len+1, GFP_KERNEL);
			if (vol->password == NULL) {
				pr_warn("CIFS: no memory for password\n");
				goto cifs_parse_mount_err;
			}

			for (i = 0, j = 0; i < temp_len; i++, j++) {
				vol->password[j] = value[i];
				if ((value[i] == delim) &&
				     value[i+1] == delim)
					/* skip the second deliminator */
					i++;
			}
			vol->password[j] = '\0';
			break;
		case Opt_blank_ip:
			/* FIXME: should this be an error instead? */
			got_ip = false;
			break;
		case Opt_ip:
			string = match_strdup(args);
			if (string == NULL)
				goto out_nomem;

			if (!cifs_convert_address(dstaddr, string,
					strlen(string))) {
				pr_err("CIFS: bad ip= option (%s).\n", string);
				goto cifs_parse_mount_err;
			}
			got_ip = true;
			break;
		case Opt_domain:
			string = match_strdup(args);
			if (string == NULL)
				goto out_nomem;

			if (strnlen(string, CIFS_MAX_DOMAINNAME_LEN)
					== CIFS_MAX_DOMAINNAME_LEN) {
				pr_warn("CIFS: domain name too long\n");
				goto cifs_parse_mount_err;
			}

			kfree(vol->domainname);
			vol->domainname = kstrdup(string, GFP_KERNEL);
			if (!vol->domainname) {
				pr_warn("CIFS: no memory for domainname\n");
				goto cifs_parse_mount_err;
			}
			cifs_dbg(FYI, "Domain name set\n");
			break;
		case Opt_srcaddr:
			string = match_strdup(args);
			if (string == NULL)
				goto out_nomem;

			if (!cifs_convert_address(
					(struct sockaddr *)&vol->srcaddr,
					string, strlen(string))) {
				pr_warn("CIFS: Could not parse srcaddr: %s\n",
					string);
				goto cifs_parse_mount_err;
			}
			break;
		case Opt_iocharset:
			string = match_strdup(args);
			if (string == NULL)
				goto out_nomem;

			if (strnlen(string, 1024) >= 65) {
				pr_warn("CIFS: iocharset name too long.\n");
				goto cifs_parse_mount_err;
			}

			 if (strncasecmp(string, "default", 7) != 0) {
				kfree(vol->iocharset);
				vol->iocharset = kstrdup(string,
							 GFP_KERNEL);
				if (!vol->iocharset) {
					pr_warn("CIFS: no memory for charset\n");
					goto cifs_parse_mount_err;
				}
			}
			/* if iocharset not set then load_nls_default
			 * is used by caller
			 */
			 cifs_dbg(FYI, "iocharset set to %s\n", string);
			break;
		case Opt_netbiosname:
			string = match_strdup(args);
			if (string == NULL)
				goto out_nomem;

			memset(vol->source_rfc1001_name, 0x20,
				RFC1001_NAME_LEN);
			/*
			 * FIXME: are there cases in which a comma can
			 * be valid in workstation netbios name (and
			 * need special handling)?
			 */
			for (i = 0; i < RFC1001_NAME_LEN; i++) {
				/* don't ucase netbiosname for user */
				if (string[i] == 0)
					break;
				vol->source_rfc1001_name[i] = string[i];
			}
			/* The string has 16th byte zero still from
			 * set at top of the function
			 */
			if (i == RFC1001_NAME_LEN && string[i] != 0)
				pr_warn("CIFS: netbiosname longer than 15 truncated.\n");
			break;
		case Opt_servern:
			/* servernetbiosname specified override *SMBSERVER */
			string = match_strdup(args);
			if (string == NULL)
				goto out_nomem;

			/* last byte, type, is 0x20 for servr type */
			memset(vol->target_rfc1001_name, 0x20,
				RFC1001_NAME_LEN_WITH_NULL);

			/* BB are there cases in which a comma can be
			   valid in this workstation netbios name
			   (and need special handling)? */

			/* user or mount helper must uppercase the
			   netbios name */
			for (i = 0; i < 15; i++) {
				if (string[i] == 0)
					break;
				vol->target_rfc1001_name[i] = string[i];
			}
			/* The string has 16th byte zero still from
			   set at top of the function  */
			if (i == RFC1001_NAME_LEN && string[i] != 0)
				pr_warn("CIFS: server netbiosname longer than 15 truncated.\n");
			break;
		case Opt_ver:
			/* version of mount userspace tools, not dialect */
			string = match_strdup(args);
			if (string == NULL)
				goto out_nomem;

			/* If interface changes in mount.cifs bump to new ver */
			if (strncasecmp(string, "1", 1) == 0) {
				if (strlen(string) > 1) {
					pr_warn("Bad mount helper ver=%s. Did "
						"you want SMB1 (CIFS) dialect "
						"and mean to type vers=1.0 "
						"instead?\n", string);
					goto cifs_parse_mount_err;
				}
				/* This is the default */
				break;
			}
			/* For all other value, error */
			pr_warn("CIFS: Invalid mount helper version specified\n");
			goto cifs_parse_mount_err;
		case Opt_vers:
			/* protocol version (dialect) */
			string = match_strdup(args);
			if (string == NULL)
				goto out_nomem;

			if (cifs_parse_smb_version(string, vol, is_smb3) != 0)
				goto cifs_parse_mount_err;
			got_version = true;
			break;
		case Opt_sec:
			string = match_strdup(args);
			if (string == NULL)
				goto out_nomem;

			if (cifs_parse_security_flavors(string, vol) != 0)
				goto cifs_parse_mount_err;
			break;
		case Opt_cache:
			string = match_strdup(args);
			if (string == NULL)
				goto out_nomem;

			if (cifs_parse_cache_flavor(string, vol) != 0)
				goto cifs_parse_mount_err;
			break;
		default:
			/*
			 * An option we don't recognize. Save it off for later
			 * if we haven't already found one
			 */
			if (!invalid)
				invalid = data;
			break;
		}
		/* Free up any allocated string */
		kfree(string);
		string = NULL;
	}

	if (!sloppy && invalid) {
		pr_err("CIFS: Unknown mount option \"%s\"\n", invalid);
		goto cifs_parse_mount_err;
	}

	if (vol->rdma && vol->vals->protocol_id < SMB30_PROT_ID) {
		cifs_dbg(VFS, "SMB Direct requires Version >=3.0\n");
		goto cifs_parse_mount_err;
	}

#ifndef CONFIG_KEYS
	/* Muliuser mounts require CONFIG_KEYS support */
	if (vol->multiuser) {
		cifs_dbg(VFS, "Multiuser mounts require kernels with CONFIG_KEYS enabled\n");
		goto cifs_parse_mount_err;
	}
#endif
	if (!vol->UNC) {
		cifs_dbg(VFS, "CIFS mount error: No usable UNC path provided in device string!\n");
		goto cifs_parse_mount_err;
	}

	/* make sure UNC has a share name */
	if (!strchr(vol->UNC + 3, '\\')) {
		cifs_dbg(VFS, "Malformed UNC. Unable to find share name.\n");
		goto cifs_parse_mount_err;
	}

	if (!got_ip) {
		int len;
		const char *slash;

		/* No ip= option specified? Try to get it from UNC */
		/* Use the address part of the UNC. */
		slash = strchr(&vol->UNC[2], '\\');
		len = slash - &vol->UNC[2];
		if (!cifs_convert_address(dstaddr, &vol->UNC[2], len)) {
			pr_err("Unable to determine destination address.\n");
			goto cifs_parse_mount_err;
		}
	}

	/* set the port that we got earlier */
	cifs_set_port(dstaddr, port);

	if (uid_specified)
		vol->override_uid = override_uid;
	else if (override_uid == 1)
		pr_notice("CIFS: ignoring forceuid mount option specified with no uid= option.\n");

	if (gid_specified)
		vol->override_gid = override_gid;
	else if (override_gid == 1)
		pr_notice("CIFS: ignoring forcegid mount option specified with no gid= option.\n");

	if (got_version == false)
		pr_warn("No dialect specified on mount. Default has changed to "
			"a more secure dialect, SMB2.1 or later (e.g. SMB3), from CIFS "
			"(SMB1). To use the less secure SMB1 dialect to access "
			"old servers which do not support SMB3 (or SMB2.1) specify vers=1.0"
			" on mount.\n");

	kfree(mountdata_copy);
	return 0;

out_nomem:
	pr_warn("Could not allocate temporary buffer\n");
cifs_parse_mount_err:
	kfree(string);
	kfree(mountdata_copy);
	return 1;
}

/** Returns true if srcaddr isn't specified and rhs isn't
 * specified, or if srcaddr is specified and
 * matches the IP address of the rhs argument.
 */
static bool
srcip_matches(struct sockaddr *srcaddr, struct sockaddr *rhs)
{
	switch (srcaddr->sa_family) {
	case AF_UNSPEC:
		return (rhs->sa_family == AF_UNSPEC);
	case AF_INET: {
		struct sockaddr_in *saddr4 = (struct sockaddr_in *)srcaddr;
		struct sockaddr_in *vaddr4 = (struct sockaddr_in *)rhs;
		return (saddr4->sin_addr.s_addr == vaddr4->sin_addr.s_addr);
	}
	case AF_INET6: {
		struct sockaddr_in6 *saddr6 = (struct sockaddr_in6 *)srcaddr;
		struct sockaddr_in6 *vaddr6 = (struct sockaddr_in6 *)rhs;
		return ipv6_addr_equal(&saddr6->sin6_addr, &vaddr6->sin6_addr);
	}
	default:
		WARN_ON(1);
		return false; /* don't expect to be here */
	}
}

/*
 * If no port is specified in addr structure, we try to match with 445 port
 * and if it fails - with 139 ports. It should be called only if address
 * families of server and addr are equal.
 */
static bool
match_port(struct TCP_Server_Info *server, struct sockaddr *addr)
{
	__be16 port, *sport;

	switch (addr->sa_family) {
	case AF_INET:
		sport = &((struct sockaddr_in *) &server->dstaddr)->sin_port;
		port = ((struct sockaddr_in *) addr)->sin_port;
		break;
	case AF_INET6:
		sport = &((struct sockaddr_in6 *) &server->dstaddr)->sin6_port;
		port = ((struct sockaddr_in6 *) addr)->sin6_port;
		break;
	default:
		WARN_ON(1);
		return false;
	}

	if (!port) {
		port = htons(CIFS_PORT);
		if (port == *sport)
			return true;

		port = htons(RFC1001_PORT);
	}

	return port == *sport;
}

static bool
match_address(struct TCP_Server_Info *server, struct sockaddr *addr,
	      struct sockaddr *srcaddr)
{
	switch (addr->sa_family) {
	case AF_INET: {
		struct sockaddr_in *addr4 = (struct sockaddr_in *)addr;
		struct sockaddr_in *srv_addr4 =
					(struct sockaddr_in *)&server->dstaddr;

		if (addr4->sin_addr.s_addr != srv_addr4->sin_addr.s_addr)
			return false;
		break;
	}
	case AF_INET6: {
		struct sockaddr_in6 *addr6 = (struct sockaddr_in6 *)addr;
		struct sockaddr_in6 *srv_addr6 =
					(struct sockaddr_in6 *)&server->dstaddr;

		if (!ipv6_addr_equal(&addr6->sin6_addr,
				     &srv_addr6->sin6_addr))
			return false;
		if (addr6->sin6_scope_id != srv_addr6->sin6_scope_id)
			return false;
		break;
	}
	default:
		WARN_ON(1);
		return false; /* don't expect to be here */
	}

	if (!srcip_matches(srcaddr, (struct sockaddr *)&server->srcaddr))
		return false;

	return true;
}

static bool
match_security(struct TCP_Server_Info *server, struct smb_vol *vol)
{
	/*
	 * The select_sectype function should either return the vol->sectype
	 * that was specified, or "Unspecified" if that sectype was not
	 * compatible with the given NEGOTIATE request.
	 */
	if (server->ops->select_sectype(server, vol->sectype)
	     == Unspecified)
		return false;

	/*
	 * Now check if signing mode is acceptable. No need to check
	 * global_secflags at this point since if MUST_SIGN is set then
	 * the server->sign had better be too.
	 */
	if (vol->sign && !server->sign)
		return false;

	return true;
}

static int match_server(struct TCP_Server_Info *server, struct smb_vol *vol)
{
	struct sockaddr *addr = (struct sockaddr *)&vol->dstaddr;

	if (vol->nosharesock)
		return 0;

	/* BB update this for smb3any and default case */
	if ((server->vals != vol->vals) || (server->ops != vol->ops))
		return 0;

	if (!net_eq(cifs_net_ns(server), current->nsproxy->net_ns))
		return 0;

	if (!match_address(server, addr,
			   (struct sockaddr *)&vol->srcaddr))
		return 0;

	if (!match_port(server, addr))
		return 0;

	if (!match_security(server, vol))
		return 0;

	if (server->echo_interval != vol->echo_interval * HZ)
		return 0;

	if (server->rdma != vol->rdma)
		return 0;

	return 1;
}

struct TCP_Server_Info *
cifs_find_tcp_session(struct smb_vol *vol)
{
	struct TCP_Server_Info *server;

	spin_lock(&cifs_tcp_ses_lock);
	list_for_each_entry(server, &cifs_tcp_ses_list, tcp_ses_list) {
		if (!match_server(server, vol))
			continue;

		++server->srv_count;
		spin_unlock(&cifs_tcp_ses_lock);
		cifs_dbg(FYI, "Existing tcp session with server found\n");
		return server;
	}
	spin_unlock(&cifs_tcp_ses_lock);
	return NULL;
}

void
cifs_put_tcp_session(struct TCP_Server_Info *server, int from_reconnect)
{
	struct task_struct *task;

	spin_lock(&cifs_tcp_ses_lock);
	if (--server->srv_count > 0) {
		spin_unlock(&cifs_tcp_ses_lock);
		return;
	}

	put_net(cifs_net_ns(server));

	list_del_init(&server->tcp_ses_list);
	spin_unlock(&cifs_tcp_ses_lock);

	cancel_delayed_work_sync(&server->echo);

	if (from_reconnect)
		/*
		 * Avoid deadlock here: reconnect work calls
		 * cifs_put_tcp_session() at its end. Need to be sure
		 * that reconnect work does nothing with server pointer after
		 * that step.
		 */
		cancel_delayed_work(&server->reconnect);
	else
		cancel_delayed_work_sync(&server->reconnect);

	spin_lock(&GlobalMid_Lock);
	server->tcpStatus = CifsExiting;
	spin_unlock(&GlobalMid_Lock);

	cifs_crypto_secmech_release(server);
	cifs_fscache_release_client_cookie(server);

	kfree(server->session_key.response);
	server->session_key.response = NULL;
	server->session_key.len = 0;

	task = xchg(&server->tsk, NULL);
	if (task)
		force_sig(SIGKILL, task);
}

static struct TCP_Server_Info *
cifs_get_tcp_session(struct smb_vol *volume_info)
{
	struct TCP_Server_Info *tcp_ses = NULL;
	int rc;

	cifs_dbg(FYI, "UNC: %s\n", volume_info->UNC);

	/* see if we already have a matching tcp_ses */
	tcp_ses = cifs_find_tcp_session(volume_info);
	if (tcp_ses)
		return tcp_ses;

	tcp_ses = kzalloc(sizeof(struct TCP_Server_Info), GFP_KERNEL);
	if (!tcp_ses) {
		rc = -ENOMEM;
		goto out_err;
	}

	tcp_ses->ops = volume_info->ops;
	tcp_ses->vals = volume_info->vals;
	cifs_set_net_ns(tcp_ses, get_net(current->nsproxy->net_ns));
	tcp_ses->hostname = extract_hostname(volume_info->UNC);
	if (IS_ERR(tcp_ses->hostname)) {
		rc = PTR_ERR(tcp_ses->hostname);
		goto out_err_crypto_release;
	}

	tcp_ses->noblocksnd = volume_info->noblocksnd;
	tcp_ses->noautotune = volume_info->noautotune;
	tcp_ses->tcp_nodelay = volume_info->sockopt_tcp_nodelay;
	tcp_ses->rdma = volume_info->rdma;
	tcp_ses->in_flight = 0;
	tcp_ses->credits = 1;
	init_waitqueue_head(&tcp_ses->response_q);
	init_waitqueue_head(&tcp_ses->request_q);
	INIT_LIST_HEAD(&tcp_ses->pending_mid_q);
	mutex_init(&tcp_ses->srv_mutex);
	memcpy(tcp_ses->workstation_RFC1001_name,
		volume_info->source_rfc1001_name, RFC1001_NAME_LEN_WITH_NULL);
	memcpy(tcp_ses->server_RFC1001_name,
		volume_info->target_rfc1001_name, RFC1001_NAME_LEN_WITH_NULL);
	tcp_ses->session_estab = false;
	tcp_ses->sequence_number = 0;
	tcp_ses->reconnect_instance = 0;
	tcp_ses->lstrp = jiffies;
	spin_lock_init(&tcp_ses->req_lock);
	INIT_LIST_HEAD(&tcp_ses->tcp_ses_list);
	INIT_LIST_HEAD(&tcp_ses->smb_ses_list);
	INIT_DELAYED_WORK(&tcp_ses->echo, cifs_echo_request);
	INIT_DELAYED_WORK(&tcp_ses->reconnect, smb2_reconnect_server);
	mutex_init(&tcp_ses->reconnect_mutex);
	memcpy(&tcp_ses->srcaddr, &volume_info->srcaddr,
	       sizeof(tcp_ses->srcaddr));
	memcpy(&tcp_ses->dstaddr, &volume_info->dstaddr,
		sizeof(tcp_ses->dstaddr));
	generate_random_uuid(tcp_ses->client_guid);
	/*
	 * at this point we are the only ones with the pointer
	 * to the struct since the kernel thread not created yet
	 * no need to spinlock this init of tcpStatus or srv_count
	 */
	tcp_ses->tcpStatus = CifsNew;
	++tcp_ses->srv_count;

	if (volume_info->echo_interval >= SMB_ECHO_INTERVAL_MIN &&
		volume_info->echo_interval <= SMB_ECHO_INTERVAL_MAX)
		tcp_ses->echo_interval = volume_info->echo_interval * HZ;
	else
		tcp_ses->echo_interval = SMB_ECHO_INTERVAL_DEFAULT * HZ;
	if (tcp_ses->rdma) {
#ifndef CONFIG_CIFS_SMB_DIRECT
		cifs_dbg(VFS, "CONFIG_CIFS_SMB_DIRECT is not enabled\n");
		rc = -ENOENT;
		goto out_err_crypto_release;
#endif
		tcp_ses->smbd_conn = smbd_get_connection(
			tcp_ses, (struct sockaddr *)&volume_info->dstaddr);
		if (tcp_ses->smbd_conn) {
			cifs_dbg(VFS, "RDMA transport established\n");
			rc = 0;
			goto smbd_connected;
		} else {
			rc = -ENOENT;
			goto out_err_crypto_release;
		}
	}
	rc = ip_connect(tcp_ses);
	if (rc < 0) {
		cifs_dbg(VFS, "Error connecting to socket. Aborting operation.\n");
		goto out_err_crypto_release;
	}
smbd_connected:
	/*
	 * since we're in a cifs function already, we know that
	 * this will succeed. No need for try_module_get().
	 */
	__module_get(THIS_MODULE);
	tcp_ses->tsk = kthread_run(cifs_demultiplex_thread,
				  tcp_ses, "cifsd");
	if (IS_ERR(tcp_ses->tsk)) {
		rc = PTR_ERR(tcp_ses->tsk);
		cifs_dbg(VFS, "error %d create cifsd thread\n", rc);
		module_put(THIS_MODULE);
		goto out_err_crypto_release;
	}
	tcp_ses->tcpStatus = CifsNeedNegotiate;

	tcp_ses->nr_targets = 1;

	/* thread spawned, put it on the list */
	spin_lock(&cifs_tcp_ses_lock);
	list_add(&tcp_ses->tcp_ses_list, &cifs_tcp_ses_list);
	spin_unlock(&cifs_tcp_ses_lock);

	cifs_fscache_get_client_cookie(tcp_ses);

	/* queue echo request delayed work */
	queue_delayed_work(cifsiod_wq, &tcp_ses->echo, tcp_ses->echo_interval);

	return tcp_ses;

out_err_crypto_release:
	cifs_crypto_secmech_release(tcp_ses);

	put_net(cifs_net_ns(tcp_ses));

out_err:
	if (tcp_ses) {
		if (!IS_ERR(tcp_ses->hostname))
			kfree(tcp_ses->hostname);
		if (tcp_ses->ssocket)
			sock_release(tcp_ses->ssocket);
		kfree(tcp_ses);
	}
	return ERR_PTR(rc);
}

static int match_session(struct cifs_ses *ses, struct smb_vol *vol)
{
	if (vol->sectype != Unspecified &&
	    vol->sectype != ses->sectype)
		return 0;

	switch (ses->sectype) {
	case Kerberos:
		if (!uid_eq(vol->cred_uid, ses->cred_uid))
			return 0;
		break;
	default:
		/* NULL username means anonymous session */
		if (ses->user_name == NULL) {
			if (!vol->nullauth)
				return 0;
			break;
		}

		/* anything else takes username/password */
		if (strncmp(ses->user_name,
			    vol->username ? vol->username : "",
			    CIFS_MAX_USERNAME_LEN))
			return 0;
		if ((vol->username && strlen(vol->username) != 0) &&
		    ses->password != NULL &&
		    strncmp(ses->password,
			    vol->password ? vol->password : "",
			    CIFS_MAX_PASSWORD_LEN))
			return 0;
	}
	return 1;
}

/**
 * cifs_setup_ipc - helper to setup the IPC tcon for the session
 *
 * A new IPC connection is made and stored in the session
 * tcon_ipc. The IPC tcon has the same lifetime as the session.
 */
static int
cifs_setup_ipc(struct cifs_ses *ses, struct smb_vol *volume_info)
{
	int rc = 0, xid;
	struct cifs_tcon *tcon;
	struct nls_table *nls_codepage;
	char unc[SERVER_NAME_LENGTH + sizeof("//x/IPC$")] = {0};
	bool seal = false;

	/*
	 * If the mount request that resulted in the creation of the
	 * session requires encryption, force IPC to be encrypted too.
	 */
	if (volume_info->seal) {
		if (ses->server->capabilities & SMB2_GLOBAL_CAP_ENCRYPTION)
			seal = true;
		else {
			cifs_dbg(VFS,
				 "IPC: server doesn't support encryption\n");
			return -EOPNOTSUPP;
		}
	}

	tcon = tconInfoAlloc();
	if (tcon == NULL)
		return -ENOMEM;

	snprintf(unc, sizeof(unc), "\\\\%s\\IPC$", ses->server->hostname);

	/* cannot fail */
	nls_codepage = load_nls_default();

	xid = get_xid();
	tcon->ses = ses;
	tcon->ipc = true;
	tcon->seal = seal;
	rc = ses->server->ops->tree_connect(xid, ses, unc, tcon, nls_codepage);
	free_xid(xid);

	if (rc) {
		cifs_dbg(VFS, "failed to connect to IPC (rc=%d)\n", rc);
		tconInfoFree(tcon);
		goto out;
	}

	cifs_dbg(FYI, "IPC tcon rc = %d ipc tid = %d\n", rc, tcon->tid);

	ses->tcon_ipc = tcon;
out:
	unload_nls(nls_codepage);
	return rc;
}

/**
 * cifs_free_ipc - helper to release the session IPC tcon
 *
 * Needs to be called everytime a session is destroyed
 */
static int
cifs_free_ipc(struct cifs_ses *ses)
{
	int rc = 0, xid;
	struct cifs_tcon *tcon = ses->tcon_ipc;

	if (tcon == NULL)
		return 0;

	if (ses->server->ops->tree_disconnect) {
		xid = get_xid();
		rc = ses->server->ops->tree_disconnect(xid, tcon);
		free_xid(xid);
	}

	if (rc)
		cifs_dbg(FYI, "failed to disconnect IPC tcon (rc=%d)\n", rc);

	tconInfoFree(tcon);
	ses->tcon_ipc = NULL;
	return rc;
}

static struct cifs_ses *
cifs_find_smb_ses(struct TCP_Server_Info *server, struct smb_vol *vol)
{
	struct cifs_ses *ses;

	spin_lock(&cifs_tcp_ses_lock);
	list_for_each_entry(ses, &server->smb_ses_list, smb_ses_list) {
		if (ses->status == CifsExiting)
			continue;
		if (!match_session(ses, vol))
			continue;
		++ses->ses_count;
		spin_unlock(&cifs_tcp_ses_lock);
		return ses;
	}
	spin_unlock(&cifs_tcp_ses_lock);
	return NULL;
}

static void
cifs_put_smb_ses(struct cifs_ses *ses)
{
	unsigned int rc, xid;
	struct TCP_Server_Info *server = ses->server;

	cifs_dbg(FYI, "%s: ses_count=%d\n", __func__, ses->ses_count);

	spin_lock(&cifs_tcp_ses_lock);
	if (ses->status == CifsExiting) {
		spin_unlock(&cifs_tcp_ses_lock);
		return;
	}
	if (--ses->ses_count > 0) {
		spin_unlock(&cifs_tcp_ses_lock);
		return;
	}
	if (ses->status == CifsGood)
		ses->status = CifsExiting;
	spin_unlock(&cifs_tcp_ses_lock);

	cifs_free_ipc(ses);

	if (ses->status == CifsExiting && server->ops->logoff) {
		xid = get_xid();
		rc = server->ops->logoff(xid, ses);
		if (rc)
			cifs_dbg(VFS, "%s: Session Logoff failure rc=%d\n",
				__func__, rc);
		_free_xid(xid);
	}

	spin_lock(&cifs_tcp_ses_lock);
	list_del_init(&ses->smb_ses_list);
	spin_unlock(&cifs_tcp_ses_lock);

	sesInfoFree(ses);
	cifs_put_tcp_session(server, 0);
}

#ifdef CONFIG_KEYS

/* strlen("cifs:a:") + CIFS_MAX_DOMAINNAME_LEN + 1 */
#define CIFSCREDS_DESC_SIZE (7 + CIFS_MAX_DOMAINNAME_LEN + 1)

/* Populate username and pw fields from keyring if possible */
static int
cifs_set_cifscreds(struct smb_vol *vol, struct cifs_ses *ses)
{
	int rc = 0;
	const char *delim, *payload;
	char *desc;
	ssize_t len;
	struct key *key;
	struct TCP_Server_Info *server = ses->server;
	struct sockaddr_in *sa;
	struct sockaddr_in6 *sa6;
	const struct user_key_payload *upayload;

	desc = kmalloc(CIFSCREDS_DESC_SIZE, GFP_KERNEL);
	if (!desc)
		return -ENOMEM;

	/* try to find an address key first */
	switch (server->dstaddr.ss_family) {
	case AF_INET:
		sa = (struct sockaddr_in *)&server->dstaddr;
		sprintf(desc, "cifs:a:%pI4", &sa->sin_addr.s_addr);
		break;
	case AF_INET6:
		sa6 = (struct sockaddr_in6 *)&server->dstaddr;
		sprintf(desc, "cifs:a:%pI6c", &sa6->sin6_addr.s6_addr);
		break;
	default:
		cifs_dbg(FYI, "Bad ss_family (%hu)\n",
			 server->dstaddr.ss_family);
		rc = -EINVAL;
		goto out_err;
	}

	cifs_dbg(FYI, "%s: desc=%s\n", __func__, desc);
	key = request_key(&key_type_logon, desc, "");
	if (IS_ERR(key)) {
		if (!ses->domainName) {
			cifs_dbg(FYI, "domainName is NULL\n");
			rc = PTR_ERR(key);
			goto out_err;
		}

		/* didn't work, try to find a domain key */
		sprintf(desc, "cifs:d:%s", ses->domainName);
		cifs_dbg(FYI, "%s: desc=%s\n", __func__, desc);
		key = request_key(&key_type_logon, desc, "");
		if (IS_ERR(key)) {
			rc = PTR_ERR(key);
			goto out_err;
		}
	}

	down_read(&key->sem);
	upayload = user_key_payload_locked(key);
	if (IS_ERR_OR_NULL(upayload)) {
		rc = upayload ? PTR_ERR(upayload) : -EINVAL;
		goto out_key_put;
	}

	/* find first : in payload */
	payload = upayload->data;
	delim = strnchr(payload, upayload->datalen, ':');
	cifs_dbg(FYI, "payload=%s\n", payload);
	if (!delim) {
		cifs_dbg(FYI, "Unable to find ':' in payload (datalen=%d)\n",
			 upayload->datalen);
		rc = -EINVAL;
		goto out_key_put;
	}

	len = delim - payload;
	if (len > CIFS_MAX_USERNAME_LEN || len <= 0) {
		cifs_dbg(FYI, "Bad value from username search (len=%zd)\n",
			 len);
		rc = -EINVAL;
		goto out_key_put;
	}

	vol->username = kstrndup(payload, len, GFP_KERNEL);
	if (!vol->username) {
		cifs_dbg(FYI, "Unable to allocate %zd bytes for username\n",
			 len);
		rc = -ENOMEM;
		goto out_key_put;
	}
	cifs_dbg(FYI, "%s: username=%s\n", __func__, vol->username);

	len = key->datalen - (len + 1);
	if (len > CIFS_MAX_PASSWORD_LEN || len <= 0) {
		cifs_dbg(FYI, "Bad len for password search (len=%zd)\n", len);
		rc = -EINVAL;
		kfree(vol->username);
		vol->username = NULL;
		goto out_key_put;
	}

	++delim;
	vol->password = kstrndup(delim, len, GFP_KERNEL);
	if (!vol->password) {
		cifs_dbg(FYI, "Unable to allocate %zd bytes for password\n",
			 len);
		rc = -ENOMEM;
		kfree(vol->username);
		vol->username = NULL;
		goto out_key_put;
	}

out_key_put:
	up_read(&key->sem);
	key_put(key);
out_err:
	kfree(desc);
	cifs_dbg(FYI, "%s: returning %d\n", __func__, rc);
	return rc;
}
#else /* ! CONFIG_KEYS */
static inline int
cifs_set_cifscreds(struct smb_vol *vol __attribute__((unused)),
		   struct cifs_ses *ses __attribute__((unused)))
{
	return -ENOSYS;
}
#endif /* CONFIG_KEYS */

/**
 * cifs_get_smb_ses - get a session matching @volume_info data from @server
 *
 * This function assumes it is being called from cifs_mount() where we
 * already got a server reference (server refcount +1). See
 * cifs_get_tcon() for refcount explanations.
 */
static struct cifs_ses *
cifs_get_smb_ses(struct TCP_Server_Info *server, struct smb_vol *volume_info)
{
	int rc = -ENOMEM;
	unsigned int xid;
	struct cifs_ses *ses;
	struct sockaddr_in *addr = (struct sockaddr_in *)&server->dstaddr;
	struct sockaddr_in6 *addr6 = (struct sockaddr_in6 *)&server->dstaddr;

	xid = get_xid();

	ses = cifs_find_smb_ses(server, volume_info);
	if (ses) {
		cifs_dbg(FYI, "Existing smb sess found (status=%d)\n",
			 ses->status);

		mutex_lock(&ses->session_mutex);
		rc = cifs_negotiate_protocol(xid, ses);
		if (rc) {
			mutex_unlock(&ses->session_mutex);
			/* problem -- put our ses reference */
			cifs_put_smb_ses(ses);
			free_xid(xid);
			return ERR_PTR(rc);
		}
		if (ses->need_reconnect) {
			cifs_dbg(FYI, "Session needs reconnect\n");
			rc = cifs_setup_session(xid, ses,
						volume_info->local_nls);
			if (rc) {
				mutex_unlock(&ses->session_mutex);
				/* problem -- put our reference */
				cifs_put_smb_ses(ses);
				free_xid(xid);
				return ERR_PTR(rc);
			}
		}
		mutex_unlock(&ses->session_mutex);

		/* existing SMB ses has a server reference already */
		cifs_put_tcp_session(server, 0);
		free_xid(xid);
		return ses;
	}

	cifs_dbg(FYI, "Existing smb sess not found\n");
	ses = sesInfoAlloc();
	if (ses == NULL)
		goto get_ses_fail;

	/* new SMB session uses our server ref */
	ses->server = server;
	if (server->dstaddr.ss_family == AF_INET6)
		sprintf(ses->serverName, "%pI6", &addr6->sin6_addr);
	else
		sprintf(ses->serverName, "%pI4", &addr->sin_addr);

	if (volume_info->username) {
		ses->user_name = kstrdup(volume_info->username, GFP_KERNEL);
		if (!ses->user_name)
			goto get_ses_fail;
	}

	/* volume_info->password freed at unmount */
	if (volume_info->password) {
		ses->password = kstrdup(volume_info->password, GFP_KERNEL);
		if (!ses->password)
			goto get_ses_fail;
	}
	if (volume_info->domainname) {
		ses->domainName = kstrdup(volume_info->domainname, GFP_KERNEL);
		if (!ses->domainName)
			goto get_ses_fail;
	}
	if (volume_info->domainauto)
		ses->domainAuto = volume_info->domainauto;
	ses->cred_uid = volume_info->cred_uid;
	ses->linux_uid = volume_info->linux_uid;

	ses->sectype = volume_info->sectype;
	ses->sign = volume_info->sign;

	mutex_lock(&ses->session_mutex);
	rc = cifs_negotiate_protocol(xid, ses);
	if (!rc)
		rc = cifs_setup_session(xid, ses, volume_info->local_nls);
	mutex_unlock(&ses->session_mutex);
	if (rc)
		goto get_ses_fail;

	/* success, put it on the list */
	spin_lock(&cifs_tcp_ses_lock);
	list_add(&ses->smb_ses_list, &server->smb_ses_list);
	spin_unlock(&cifs_tcp_ses_lock);

	free_xid(xid);

	cifs_setup_ipc(ses, volume_info);

	return ses;

get_ses_fail:
	sesInfoFree(ses);
	free_xid(xid);
	return ERR_PTR(rc);
}

static int match_tcon(struct cifs_tcon *tcon, struct smb_vol *volume_info)
{
	if (tcon->tidStatus == CifsExiting)
		return 0;
	if (strncmp(tcon->treeName, volume_info->UNC, MAX_TREE_SIZE))
		return 0;
	if (tcon->seal != volume_info->seal)
		return 0;
	if (tcon->snapshot_time != volume_info->snapshot_time)
		return 0;
	return 1;
}

static struct cifs_tcon *
cifs_find_tcon(struct cifs_ses *ses, struct smb_vol *volume_info)
{
	struct list_head *tmp;
	struct cifs_tcon *tcon;

	spin_lock(&cifs_tcp_ses_lock);
	list_for_each(tmp, &ses->tcon_list) {
		tcon = list_entry(tmp, struct cifs_tcon, tcon_list);
		if (!match_tcon(tcon, volume_info))
			continue;
		++tcon->tc_count;
		spin_unlock(&cifs_tcp_ses_lock);
		return tcon;
	}
	spin_unlock(&cifs_tcp_ses_lock);
	return NULL;
}

void
cifs_put_tcon(struct cifs_tcon *tcon)
{
	unsigned int xid;
	struct cifs_ses *ses;

	/*
	 * IPC tcon share the lifetime of their session and are
	 * destroyed in the session put function
	 */
	if (tcon == NULL || tcon->ipc)
		return;

	ses = tcon->ses;
	cifs_dbg(FYI, "%s: tc_count=%d\n", __func__, tcon->tc_count);
	spin_lock(&cifs_tcp_ses_lock);
	if (--tcon->tc_count > 0) {
		spin_unlock(&cifs_tcp_ses_lock);
		return;
	}

	list_del_init(&tcon->tcon_list);
	spin_unlock(&cifs_tcp_ses_lock);

	xid = get_xid();
	if (ses->server->ops->tree_disconnect)
		ses->server->ops->tree_disconnect(xid, tcon);
	_free_xid(xid);

	cifs_fscache_release_super_cookie(tcon);
	tconInfoFree(tcon);
	cifs_put_smb_ses(ses);
}

/**
 * cifs_get_tcon - get a tcon matching @volume_info data from @ses
 *
 * - tcon refcount is the number of mount points using the tcon.
 * - ses refcount is the number of tcon using the session.
 *
 * 1. This function assumes it is being called from cifs_mount() where
 *    we already got a session reference (ses refcount +1).
 *
 * 2. Since we're in the context of adding a mount point, the end
 *    result should be either:
 *
 * a) a new tcon already allocated with refcount=1 (1 mount point) and
 *    its session refcount incremented (1 new tcon). This +1 was
 *    already done in (1).
 *
 * b) an existing tcon with refcount+1 (add a mount point to it) and
 *    identical ses refcount (no new tcon). Because of (1) we need to
 *    decrement the ses refcount.
 */
static struct cifs_tcon *
cifs_get_tcon(struct cifs_ses *ses, struct smb_vol *volume_info)
{
	int rc, xid;
	struct cifs_tcon *tcon;

	tcon = cifs_find_tcon(ses, volume_info);
	if (tcon) {
		/*
		 * tcon has refcount already incremented but we need to
		 * decrement extra ses reference gotten by caller (case b)
		 */
		cifs_dbg(FYI, "Found match on UNC path\n");
		cifs_put_smb_ses(ses);
		return tcon;
	}

	if (!ses->server->ops->tree_connect) {
		rc = -ENOSYS;
		goto out_fail;
	}

	tcon = tconInfoAlloc();
	if (tcon == NULL) {
		rc = -ENOMEM;
		goto out_fail;
	}

	if (volume_info->snapshot_time) {
		if (ses->server->vals->protocol_id == 0) {
			cifs_dbg(VFS,
			     "Use SMB2 or later for snapshot mount option\n");
			rc = -EOPNOTSUPP;
			goto out_fail;
		} else
			tcon->snapshot_time = volume_info->snapshot_time;
	}

	tcon->ses = ses;
	if (volume_info->password) {
		tcon->password = kstrdup(volume_info->password, GFP_KERNEL);
		if (!tcon->password) {
			rc = -ENOMEM;
			goto out_fail;
		}
	}

	if (volume_info->seal) {
		if (ses->server->vals->protocol_id == 0) {
			cifs_dbg(VFS,
				 "SMB3 or later required for encryption\n");
			rc = -EOPNOTSUPP;
			goto out_fail;
		} else if (tcon->ses->server->capabilities &
					SMB2_GLOBAL_CAP_ENCRYPTION)
			tcon->seal = true;
		else {
			cifs_dbg(VFS, "Encryption is not supported on share\n");
			rc = -EOPNOTSUPP;
			goto out_fail;
		}
	}

	if (volume_info->linux_ext) {
		if (ses->server->posix_ext_supported) {
			tcon->posix_extensions = true;
			printk_once(KERN_WARNING
				"SMB3.11 POSIX Extensions are experimental\n");
		} else {
			cifs_dbg(VFS, "Server does not support mounting with posix SMB3.11 extensions.\n");
			rc = -EOPNOTSUPP;
			goto out_fail;
		}
	}

	/*
	 * BB Do we need to wrap session_mutex around this TCon call and Unix
	 * SetFS as we do on SessSetup and reconnect?
	 */
	xid = get_xid();
	rc = ses->server->ops->tree_connect(xid, ses, volume_info->UNC, tcon,
					    volume_info->local_nls);
	free_xid(xid);
	cifs_dbg(FYI, "Tcon rc = %d\n", rc);
	if (rc)
		goto out_fail;

	tcon->use_persistent = false;
	/* check if SMB2 or later, CIFS does not support persistent handles */
	if (volume_info->persistent) {
		if (ses->server->vals->protocol_id == 0) {
			cifs_dbg(VFS,
			     "SMB3 or later required for persistent handles\n");
			rc = -EOPNOTSUPP;
			goto out_fail;
		} else if (ses->server->capabilities &
			   SMB2_GLOBAL_CAP_PERSISTENT_HANDLES)
			tcon->use_persistent = true;
		else /* persistent handles requested but not supported */ {
			cifs_dbg(VFS,
				"Persistent handles not supported on share\n");
			rc = -EOPNOTSUPP;
			goto out_fail;
		}
	} else if ((tcon->capabilities & SMB2_SHARE_CAP_CONTINUOUS_AVAILABILITY)
	     && (ses->server->capabilities & SMB2_GLOBAL_CAP_PERSISTENT_HANDLES)
	     && (volume_info->nopersistent == false)) {
		cifs_dbg(FYI, "enabling persistent handles\n");
		tcon->use_persistent = true;
	} else if (volume_info->resilient) {
		if (ses->server->vals->protocol_id == 0) {
			cifs_dbg(VFS,
			     "SMB2.1 or later required for resilient handles\n");
			rc = -EOPNOTSUPP;
			goto out_fail;
		}
		tcon->use_resilient = true;
	}

	/*
	 * We can have only one retry value for a connection to a share so for
	 * resources mounted more than once to the same server share the last
	 * value passed in for the retry flag is used.
	 */
	tcon->retry = volume_info->retry;
	tcon->nocase = volume_info->nocase;
	tcon->nohandlecache = volume_info->nohandlecache;
	tcon->local_lease = volume_info->local_lease;
	INIT_LIST_HEAD(&tcon->pending_opens);

	spin_lock(&cifs_tcp_ses_lock);
	list_add(&tcon->tcon_list, &ses->tcon_list);
	spin_unlock(&cifs_tcp_ses_lock);

	cifs_fscache_get_super_cookie(tcon);

	return tcon;

out_fail:
	tconInfoFree(tcon);
	return ERR_PTR(rc);
}

void
cifs_put_tlink(struct tcon_link *tlink)
{
	if (!tlink || IS_ERR(tlink))
		return;

	if (!atomic_dec_and_test(&tlink->tl_count) ||
	    test_bit(TCON_LINK_IN_TREE, &tlink->tl_flags)) {
		tlink->tl_time = jiffies;
		return;
	}

	if (!IS_ERR(tlink_tcon(tlink)))
		cifs_put_tcon(tlink_tcon(tlink));
	kfree(tlink);
	return;
}

static int
compare_mount_options(struct super_block *sb, struct cifs_mnt_data *mnt_data)
{
	struct cifs_sb_info *old = CIFS_SB(sb);
	struct cifs_sb_info *new = mnt_data->cifs_sb;

	if ((sb->s_flags & CIFS_MS_MASK) != (mnt_data->flags & CIFS_MS_MASK))
		return 0;

	if ((old->mnt_cifs_flags & CIFS_MOUNT_MASK) !=
	    (new->mnt_cifs_flags & CIFS_MOUNT_MASK))
		return 0;

	/*
	 * We want to share sb only if we don't specify an r/wsize or
	 * specified r/wsize is greater than or equal to existing one.
	 */
	if (new->wsize && new->wsize < old->wsize)
		return 0;

	if (new->rsize && new->rsize < old->rsize)
		return 0;

	if (!uid_eq(old->mnt_uid, new->mnt_uid) || !gid_eq(old->mnt_gid, new->mnt_gid))
		return 0;

	if (old->mnt_file_mode != new->mnt_file_mode ||
	    old->mnt_dir_mode != new->mnt_dir_mode)
		return 0;

	if (strcmp(old->local_nls->charset, new->local_nls->charset))
		return 0;

	if (old->actimeo != new->actimeo)
		return 0;

	return 1;
}

static int
match_prepath(struct super_block *sb, struct cifs_mnt_data *mnt_data)
{
	struct cifs_sb_info *old = CIFS_SB(sb);
	struct cifs_sb_info *new = mnt_data->cifs_sb;
	bool old_set = old->mnt_cifs_flags & CIFS_MOUNT_USE_PREFIX_PATH;
	bool new_set = new->mnt_cifs_flags & CIFS_MOUNT_USE_PREFIX_PATH;

	if (old_set && new_set && !strcmp(new->prepath, old->prepath))
		return 1;
	else if (!old_set && !new_set)
		return 1;

	return 0;
}

int
cifs_match_super(struct super_block *sb, void *data)
{
	struct cifs_mnt_data *mnt_data = (struct cifs_mnt_data *)data;
	struct smb_vol *volume_info;
	struct cifs_sb_info *cifs_sb;
	struct TCP_Server_Info *tcp_srv;
	struct cifs_ses *ses;
	struct cifs_tcon *tcon;
	struct tcon_link *tlink;
	int rc = 0;

	spin_lock(&cifs_tcp_ses_lock);
	cifs_sb = CIFS_SB(sb);
	tlink = cifs_get_tlink(cifs_sb_master_tlink(cifs_sb));
	if (IS_ERR(tlink)) {
		spin_unlock(&cifs_tcp_ses_lock);
		return rc;
	}
	tcon = tlink_tcon(tlink);
	ses = tcon->ses;
	tcp_srv = ses->server;

	volume_info = mnt_data->vol;

	if (!match_server(tcp_srv, volume_info) ||
	    !match_session(ses, volume_info) ||
	    !match_tcon(tcon, volume_info) ||
	    !match_prepath(sb, mnt_data)) {
		rc = 0;
		goto out;
	}

	rc = compare_mount_options(sb, mnt_data);
out:
	spin_unlock(&cifs_tcp_ses_lock);
	cifs_put_tlink(tlink);
	return rc;
}

#ifdef CONFIG_DEBUG_LOCK_ALLOC
static struct lock_class_key cifs_key[2];
static struct lock_class_key cifs_slock_key[2];

static inline void
cifs_reclassify_socket4(struct socket *sock)
{
	struct sock *sk = sock->sk;
	BUG_ON(!sock_allow_reclassification(sk));
	sock_lock_init_class_and_name(sk, "slock-AF_INET-CIFS",
		&cifs_slock_key[0], "sk_lock-AF_INET-CIFS", &cifs_key[0]);
}

static inline void
cifs_reclassify_socket6(struct socket *sock)
{
	struct sock *sk = sock->sk;
	BUG_ON(!sock_allow_reclassification(sk));
	sock_lock_init_class_and_name(sk, "slock-AF_INET6-CIFS",
		&cifs_slock_key[1], "sk_lock-AF_INET6-CIFS", &cifs_key[1]);
}
#else
static inline void
cifs_reclassify_socket4(struct socket *sock)
{
}

static inline void
cifs_reclassify_socket6(struct socket *sock)
{
}
#endif

/* See RFC1001 section 14 on representation of Netbios names */
static void rfc1002mangle(char *target, char *source, unsigned int length)
{
	unsigned int i, j;

	for (i = 0, j = 0; i < (length); i++) {
		/* mask a nibble at a time and encode */
		target[j] = 'A' + (0x0F & (source[i] >> 4));
		target[j+1] = 'A' + (0x0F & source[i]);
		j += 2;
	}

}

static int
bind_socket(struct TCP_Server_Info *server)
{
	int rc = 0;
	if (server->srcaddr.ss_family != AF_UNSPEC) {
		/* Bind to the specified local IP address */
		struct socket *socket = server->ssocket;
		rc = socket->ops->bind(socket,
				       (struct sockaddr *) &server->srcaddr,
				       sizeof(server->srcaddr));
		if (rc < 0) {
			struct sockaddr_in *saddr4;
			struct sockaddr_in6 *saddr6;
			saddr4 = (struct sockaddr_in *)&server->srcaddr;
			saddr6 = (struct sockaddr_in6 *)&server->srcaddr;
			if (saddr6->sin6_family == AF_INET6)
				cifs_dbg(VFS, "Failed to bind to: %pI6c, error: %d\n",
					 &saddr6->sin6_addr, rc);
			else
				cifs_dbg(VFS, "Failed to bind to: %pI4, error: %d\n",
					 &saddr4->sin_addr.s_addr, rc);
		}
	}
	return rc;
}

static int
ip_rfc1001_connect(struct TCP_Server_Info *server)
{
	int rc = 0;
	/*
	 * some servers require RFC1001 sessinit before sending
	 * negprot - BB check reconnection in case where second
	 * sessinit is sent but no second negprot
	 */
	struct rfc1002_session_packet *ses_init_buf;
	struct smb_hdr *smb_buf;
	ses_init_buf = kzalloc(sizeof(struct rfc1002_session_packet),
			       GFP_KERNEL);
	if (ses_init_buf) {
		ses_init_buf->trailer.session_req.called_len = 32;

		if (server->server_RFC1001_name[0] != 0)
			rfc1002mangle(ses_init_buf->trailer.
				      session_req.called_name,
				      server->server_RFC1001_name,
				      RFC1001_NAME_LEN_WITH_NULL);
		else
			rfc1002mangle(ses_init_buf->trailer.
				      session_req.called_name,
				      DEFAULT_CIFS_CALLED_NAME,
				      RFC1001_NAME_LEN_WITH_NULL);

		ses_init_buf->trailer.session_req.calling_len = 32;

		/*
		 * calling name ends in null (byte 16) from old smb
		 * convention.
		 */
		if (server->workstation_RFC1001_name[0] != 0)
			rfc1002mangle(ses_init_buf->trailer.
				      session_req.calling_name,
				      server->workstation_RFC1001_name,
				      RFC1001_NAME_LEN_WITH_NULL);
		else
			rfc1002mangle(ses_init_buf->trailer.
				      session_req.calling_name,
				      "LINUX_CIFS_CLNT",
				      RFC1001_NAME_LEN_WITH_NULL);

		ses_init_buf->trailer.session_req.scope1 = 0;
		ses_init_buf->trailer.session_req.scope2 = 0;
		smb_buf = (struct smb_hdr *)ses_init_buf;

		/* sizeof RFC1002_SESSION_REQUEST with no scope */
		smb_buf->smb_buf_length = cpu_to_be32(0x81000044);
		rc = smb_send(server, smb_buf, 0x44);
		kfree(ses_init_buf);
		/*
		 * RFC1001 layer in at least one server
		 * requires very short break before negprot
		 * presumably because not expecting negprot
		 * to follow so fast.  This is a simple
		 * solution that works without
		 * complicating the code and causes no
		 * significant slowing down on mount
		 * for everyone else
		 */
		usleep_range(1000, 2000);
	}
	/*
	 * else the negprot may still work without this
	 * even though malloc failed
	 */

	return rc;
}

static int
generic_ip_connect(struct TCP_Server_Info *server)
{
	int rc = 0;
	__be16 sport;
	int slen, sfamily;
	struct socket *socket = server->ssocket;
	struct sockaddr *saddr;

	saddr = (struct sockaddr *) &server->dstaddr;

	if (server->dstaddr.ss_family == AF_INET6) {
		sport = ((struct sockaddr_in6 *) saddr)->sin6_port;
		slen = sizeof(struct sockaddr_in6);
		sfamily = AF_INET6;
	} else {
		sport = ((struct sockaddr_in *) saddr)->sin_port;
		slen = sizeof(struct sockaddr_in);
		sfamily = AF_INET;
	}

	if (socket == NULL) {
		rc = __sock_create(cifs_net_ns(server), sfamily, SOCK_STREAM,
				   IPPROTO_TCP, &socket, 1);
		if (rc < 0) {
			cifs_dbg(VFS, "Error %d creating socket\n", rc);
			server->ssocket = NULL;
			return rc;
		}

		/* BB other socket options to set KEEPALIVE, NODELAY? */
		cifs_dbg(FYI, "Socket created\n");
		server->ssocket = socket;
		socket->sk->sk_allocation = GFP_NOFS;
		if (sfamily == AF_INET6)
			cifs_reclassify_socket6(socket);
		else
			cifs_reclassify_socket4(socket);
	}

	rc = bind_socket(server);
	if (rc < 0)
		return rc;

	/*
	 * Eventually check for other socket options to change from
	 * the default. sock_setsockopt not used because it expects
	 * user space buffer
	 */
	socket->sk->sk_rcvtimeo = 7 * HZ;
	socket->sk->sk_sndtimeo = 5 * HZ;

	/* make the bufsizes depend on wsize/rsize and max requests */
	if (server->noautotune) {
		if (socket->sk->sk_sndbuf < (200 * 1024))
			socket->sk->sk_sndbuf = 200 * 1024;
		if (socket->sk->sk_rcvbuf < (140 * 1024))
			socket->sk->sk_rcvbuf = 140 * 1024;
	}

	if (server->tcp_nodelay) {
		int val = 1;
		rc = kernel_setsockopt(socket, SOL_TCP, TCP_NODELAY,
				(char *)&val, sizeof(val));
		if (rc)
			cifs_dbg(FYI, "set TCP_NODELAY socket option error %d\n",
				 rc);
	}

	cifs_dbg(FYI, "sndbuf %d rcvbuf %d rcvtimeo 0x%lx\n",
		 socket->sk->sk_sndbuf,
		 socket->sk->sk_rcvbuf, socket->sk->sk_rcvtimeo);

	rc = socket->ops->connect(socket, saddr, slen, 0);
	if (rc < 0) {
		cifs_dbg(FYI, "Error %d connecting to server\n", rc);
		sock_release(socket);
		server->ssocket = NULL;
		return rc;
	}

	if (sport == htons(RFC1001_PORT))
		rc = ip_rfc1001_connect(server);

	return rc;
}

static int
ip_connect(struct TCP_Server_Info *server)
{
	__be16 *sport;
	struct sockaddr_in6 *addr6 = (struct sockaddr_in6 *)&server->dstaddr;
	struct sockaddr_in *addr = (struct sockaddr_in *)&server->dstaddr;

	if (server->dstaddr.ss_family == AF_INET6)
		sport = &addr6->sin6_port;
	else
		sport = &addr->sin_port;

	if (*sport == 0) {
		int rc;

		/* try with 445 port at first */
		*sport = htons(CIFS_PORT);

		rc = generic_ip_connect(server);
		if (rc >= 0)
			return rc;

		/* if it failed, try with 139 port */
		*sport = htons(RFC1001_PORT);
	}

	return generic_ip_connect(server);
}

void reset_cifs_unix_caps(unsigned int xid, struct cifs_tcon *tcon,
			  struct cifs_sb_info *cifs_sb, struct smb_vol *vol_info)
{
	/* if we are reconnecting then should we check to see if
	 * any requested capabilities changed locally e.g. via
	 * remount but we can not do much about it here
	 * if they have (even if we could detect it by the following)
	 * Perhaps we could add a backpointer to array of sb from tcon
	 * or if we change to make all sb to same share the same
	 * sb as NFS - then we only have one backpointer to sb.
	 * What if we wanted to mount the server share twice once with
	 * and once without posixacls or posix paths? */
	__u64 saved_cap = le64_to_cpu(tcon->fsUnixInfo.Capability);

	if (vol_info && vol_info->no_linux_ext) {
		tcon->fsUnixInfo.Capability = 0;
		tcon->unix_ext = 0; /* Unix Extensions disabled */
		cifs_dbg(FYI, "Linux protocol extensions disabled\n");
		return;
	} else if (vol_info)
		tcon->unix_ext = 1; /* Unix Extensions supported */

	if (tcon->unix_ext == 0) {
		cifs_dbg(FYI, "Unix extensions disabled so not set on reconnect\n");
		return;
	}

	if (!CIFSSMBQFSUnixInfo(xid, tcon)) {
		__u64 cap = le64_to_cpu(tcon->fsUnixInfo.Capability);
		cifs_dbg(FYI, "unix caps which server supports %lld\n", cap);
		/* check for reconnect case in which we do not
		   want to change the mount behavior if we can avoid it */
		if (vol_info == NULL) {
			/* turn off POSIX ACL and PATHNAMES if not set
			   originally at mount time */
			if ((saved_cap & CIFS_UNIX_POSIX_ACL_CAP) == 0)
				cap &= ~CIFS_UNIX_POSIX_ACL_CAP;
			if ((saved_cap & CIFS_UNIX_POSIX_PATHNAMES_CAP) == 0) {
				if (cap & CIFS_UNIX_POSIX_PATHNAMES_CAP)
					cifs_dbg(VFS, "POSIXPATH support change\n");
				cap &= ~CIFS_UNIX_POSIX_PATHNAMES_CAP;
			} else if ((cap & CIFS_UNIX_POSIX_PATHNAMES_CAP) == 0) {
				cifs_dbg(VFS, "possible reconnect error\n");
				cifs_dbg(VFS, "server disabled POSIX path support\n");
			}
		}

		if (cap & CIFS_UNIX_TRANSPORT_ENCRYPTION_MANDATORY_CAP)
			cifs_dbg(VFS, "per-share encryption not supported yet\n");

		cap &= CIFS_UNIX_CAP_MASK;
		if (vol_info && vol_info->no_psx_acl)
			cap &= ~CIFS_UNIX_POSIX_ACL_CAP;
		else if (CIFS_UNIX_POSIX_ACL_CAP & cap) {
			cifs_dbg(FYI, "negotiated posix acl support\n");
			if (cifs_sb)
				cifs_sb->mnt_cifs_flags |=
					CIFS_MOUNT_POSIXACL;
		}

		if (vol_info && vol_info->posix_paths == 0)
			cap &= ~CIFS_UNIX_POSIX_PATHNAMES_CAP;
		else if (cap & CIFS_UNIX_POSIX_PATHNAMES_CAP) {
			cifs_dbg(FYI, "negotiate posix pathnames\n");
			if (cifs_sb)
				cifs_sb->mnt_cifs_flags |=
					CIFS_MOUNT_POSIX_PATHS;
		}

		cifs_dbg(FYI, "Negotiate caps 0x%x\n", (int)cap);
#ifdef CONFIG_CIFS_DEBUG2
		if (cap & CIFS_UNIX_FCNTL_CAP)
			cifs_dbg(FYI, "FCNTL cap\n");
		if (cap & CIFS_UNIX_EXTATTR_CAP)
			cifs_dbg(FYI, "EXTATTR cap\n");
		if (cap & CIFS_UNIX_POSIX_PATHNAMES_CAP)
			cifs_dbg(FYI, "POSIX path cap\n");
		if (cap & CIFS_UNIX_XATTR_CAP)
			cifs_dbg(FYI, "XATTR cap\n");
		if (cap & CIFS_UNIX_POSIX_ACL_CAP)
			cifs_dbg(FYI, "POSIX ACL cap\n");
		if (cap & CIFS_UNIX_LARGE_READ_CAP)
			cifs_dbg(FYI, "very large read cap\n");
		if (cap & CIFS_UNIX_LARGE_WRITE_CAP)
			cifs_dbg(FYI, "very large write cap\n");
		if (cap & CIFS_UNIX_TRANSPORT_ENCRYPTION_CAP)
			cifs_dbg(FYI, "transport encryption cap\n");
		if (cap & CIFS_UNIX_TRANSPORT_ENCRYPTION_MANDATORY_CAP)
			cifs_dbg(FYI, "mandatory transport encryption cap\n");
#endif /* CIFS_DEBUG2 */
		if (CIFSSMBSetFSUnixInfo(xid, tcon, cap)) {
			if (vol_info == NULL) {
				cifs_dbg(FYI, "resetting capabilities failed\n");
			} else
				cifs_dbg(VFS, "Negotiating Unix capabilities with the server failed. Consider mounting with the Unix Extensions disabled if problems are found by specifying the nounix mount option.\n");

		}
	}
}

int cifs_setup_cifs_sb(struct smb_vol *pvolume_info,
			struct cifs_sb_info *cifs_sb)
{
	INIT_DELAYED_WORK(&cifs_sb->prune_tlinks, cifs_prune_tlinks);

	spin_lock_init(&cifs_sb->tlink_tree_lock);
	cifs_sb->tlink_tree = RB_ROOT;

	/*
	 * Temporarily set r/wsize for matching superblock. If we end up using
	 * new sb then client will later negotiate it downward if needed.
	 */
	cifs_sb->rsize = pvolume_info->rsize;
	cifs_sb->wsize = pvolume_info->wsize;

	cifs_sb->mnt_uid = pvolume_info->linux_uid;
	cifs_sb->mnt_gid = pvolume_info->linux_gid;
	cifs_sb->mnt_file_mode = pvolume_info->file_mode;
	cifs_sb->mnt_dir_mode = pvolume_info->dir_mode;
	cifs_dbg(FYI, "file mode: 0x%hx  dir mode: 0x%hx\n",
		 cifs_sb->mnt_file_mode, cifs_sb->mnt_dir_mode);

	cifs_sb->actimeo = pvolume_info->actimeo;
	cifs_sb->local_nls = pvolume_info->local_nls;

	if (pvolume_info->nodfs)
		cifs_sb->mnt_cifs_flags |= CIFS_MOUNT_NO_DFS;
	if (pvolume_info->noperm)
		cifs_sb->mnt_cifs_flags |= CIFS_MOUNT_NO_PERM;
	if (pvolume_info->setuids)
		cifs_sb->mnt_cifs_flags |= CIFS_MOUNT_SET_UID;
	if (pvolume_info->setuidfromacl)
		cifs_sb->mnt_cifs_flags |= CIFS_MOUNT_UID_FROM_ACL;
	if (pvolume_info->server_ino)
		cifs_sb->mnt_cifs_flags |= CIFS_MOUNT_SERVER_INUM;
	if (pvolume_info->remap)
		cifs_sb->mnt_cifs_flags |= CIFS_MOUNT_MAP_SFM_CHR;
	if (pvolume_info->sfu_remap)
		cifs_sb->mnt_cifs_flags |= CIFS_MOUNT_MAP_SPECIAL_CHR;
	if (pvolume_info->no_xattr)
		cifs_sb->mnt_cifs_flags |= CIFS_MOUNT_NO_XATTR;
	if (pvolume_info->sfu_emul)
		cifs_sb->mnt_cifs_flags |= CIFS_MOUNT_UNX_EMUL;
	if (pvolume_info->nobrl)
		cifs_sb->mnt_cifs_flags |= CIFS_MOUNT_NO_BRL;
	if (pvolume_info->nohandlecache)
		cifs_sb->mnt_cifs_flags |= CIFS_MOUNT_NO_HANDLE_CACHE;
	if (pvolume_info->nostrictsync)
		cifs_sb->mnt_cifs_flags |= CIFS_MOUNT_NOSSYNC;
	if (pvolume_info->mand_lock)
		cifs_sb->mnt_cifs_flags |= CIFS_MOUNT_NOPOSIXBRL;
	if (pvolume_info->rwpidforward)
		cifs_sb->mnt_cifs_flags |= CIFS_MOUNT_RWPIDFORWARD;
	if (pvolume_info->cifs_acl)
		cifs_sb->mnt_cifs_flags |= CIFS_MOUNT_CIFS_ACL;
	if (pvolume_info->backupuid_specified) {
		cifs_sb->mnt_cifs_flags |= CIFS_MOUNT_CIFS_BACKUPUID;
		cifs_sb->mnt_backupuid = pvolume_info->backupuid;
	}
	if (pvolume_info->backupgid_specified) {
		cifs_sb->mnt_cifs_flags |= CIFS_MOUNT_CIFS_BACKUPGID;
		cifs_sb->mnt_backupgid = pvolume_info->backupgid;
	}
	if (pvolume_info->override_uid)
		cifs_sb->mnt_cifs_flags |= CIFS_MOUNT_OVERR_UID;
	if (pvolume_info->override_gid)
		cifs_sb->mnt_cifs_flags |= CIFS_MOUNT_OVERR_GID;
	if (pvolume_info->dynperm)
		cifs_sb->mnt_cifs_flags |= CIFS_MOUNT_DYNPERM;
	if (pvolume_info->fsc)
		cifs_sb->mnt_cifs_flags |= CIFS_MOUNT_FSCACHE;
	if (pvolume_info->multiuser)
		cifs_sb->mnt_cifs_flags |= (CIFS_MOUNT_MULTIUSER |
					    CIFS_MOUNT_NO_PERM);
	if (pvolume_info->strict_io)
		cifs_sb->mnt_cifs_flags |= CIFS_MOUNT_STRICT_IO;
	if (pvolume_info->direct_io) {
		cifs_dbg(FYI, "mounting share using direct i/o\n");
		cifs_sb->mnt_cifs_flags |= CIFS_MOUNT_DIRECT_IO;
	}
	if (pvolume_info->mfsymlinks) {
		if (pvolume_info->sfu_emul) {
			/*
			 * Our SFU ("Services for Unix" emulation does not allow
			 * creating symlinks but does allow reading existing SFU
			 * symlinks (it does allow both creating and reading SFU
			 * style mknod and FIFOs though). When "mfsymlinks" and
			 * "sfu" are both enabled at the same time, it allows
			 * reading both types of symlinks, but will only create
			 * them with mfsymlinks format. This allows better
			 * Apple compatibility (probably better for Samba too)
			 * while still recognizing old Windows style symlinks.
			 */
			cifs_dbg(VFS, "mount options mfsymlinks and sfu both enabled\n");
		}
		cifs_sb->mnt_cifs_flags |= CIFS_MOUNT_MF_SYMLINKS;
	}

	if ((pvolume_info->cifs_acl) && (pvolume_info->dynperm))
		cifs_dbg(VFS, "mount option dynperm ignored if cifsacl mount option supported\n");

	if (pvolume_info->prepath) {
		cifs_sb->prepath = kstrdup(pvolume_info->prepath, GFP_KERNEL);
		if (cifs_sb->prepath == NULL)
			return -ENOMEM;
	}

	return 0;
}

void
cifs_cleanup_volume_info_contents(struct smb_vol *volume_info)
{
	kfree(volume_info->username);
	kzfree(volume_info->password);
	kfree(volume_info->UNC);
	kfree(volume_info->domainname);
	kfree(volume_info->iocharset);
	kfree(volume_info->prepath);
}

void
cifs_cleanup_volume_info(struct smb_vol *volume_info)
{
	if (!volume_info)
		return;
	cifs_cleanup_volume_info_contents(volume_info);
	kfree(volume_info);
}

/* Release all succeed connections */
static inline void mount_put_conns(struct cifs_sb_info *cifs_sb,
				   unsigned int xid,
				   struct TCP_Server_Info *server,
				   struct cifs_ses *ses, struct cifs_tcon *tcon)
{
	int rc = 0;

	if (tcon)
		cifs_put_tcon(tcon);
	else if (ses)
		cifs_put_smb_ses(ses);
	else if (server)
		cifs_put_tcp_session(server, 0);
	cifs_sb->mnt_cifs_flags &= ~CIFS_MOUNT_POSIX_PATHS;
	free_xid(xid);
}

/* Get connections for tcp, ses and tcon */
static int mount_get_conns(struct smb_vol *vol, struct cifs_sb_info *cifs_sb,
			   unsigned int *xid,
			   struct TCP_Server_Info **nserver,
			   struct cifs_ses **nses, struct cifs_tcon **ntcon)
{
	int rc = 0;
	struct TCP_Server_Info *server;
	struct cifs_ses *ses;
	struct cifs_tcon *tcon;

	*nserver = NULL;
	*nses = NULL;
	*ntcon = NULL;

	*xid = get_xid();

	/* get a reference to a tcp session */
	server = cifs_get_tcp_session(vol);
	if (IS_ERR(server)) {
		rc = PTR_ERR(server);
		return rc;
	}

	*nserver = server;

	if ((vol->max_credits < 20) || (vol->max_credits > 60000))
		server->max_credits = SMB2_MAX_CREDITS_AVAILABLE;
	else
		server->max_credits = vol->max_credits;

	/* get a reference to a SMB session */
	ses = cifs_get_smb_ses(server, vol);
	if (IS_ERR(ses)) {
		rc = PTR_ERR(ses);
		return rc;
	}

	*nses = ses;

	if ((vol->persistent == true) && (!(ses->server->capabilities &
					    SMB2_GLOBAL_CAP_PERSISTENT_HANDLES))) {
		cifs_dbg(VFS, "persistent handles not supported by server\n");
		return -EOPNOTSUPP;
	}

	/* search for existing tcon to this server share */
	tcon = cifs_get_tcon(ses, vol);
	if (IS_ERR(tcon)) {
		rc = PTR_ERR(tcon);
		return rc;
	}

	*ntcon = tcon;

	/* if new SMB3.11 POSIX extensions are supported do not remap / and \ */
	if (tcon->posix_extensions)
		cifs_sb->mnt_cifs_flags |= CIFS_MOUNT_POSIX_PATHS;

	/* tell server which Unix caps we support */
	if (cap_unix(tcon->ses)) {
		/*
		 * reset of caps checks mount to see if unix extensions disabled
		 * for just this mount.
		 */
		reset_cifs_unix_caps(*xid, tcon, cifs_sb, vol);
		if ((tcon->ses->server->tcpStatus == CifsNeedReconnect) &&
		    (le64_to_cpu(tcon->fsUnixInfo.Capability) &
		     CIFS_UNIX_TRANSPORT_ENCRYPTION_MANDATORY_CAP))
			return -EACCES;
	} else
		tcon->unix_ext = 0; /* server does not support them */

	/* do not care if a following call succeed - informational */
	if (!tcon->pipe && server->ops->qfs_tcon)
		server->ops->qfs_tcon(*xid, tcon);

	cifs_sb->wsize = server->ops->negotiate_wsize(tcon, vol);
	cifs_sb->rsize = server->ops->negotiate_rsize(tcon, vol);

	return 0;
}

static int mount_setup_tlink(struct cifs_sb_info *cifs_sb, struct cifs_ses *ses,
			     struct cifs_tcon *tcon)
{
	struct tcon_link *tlink;

	/* hang the tcon off of the superblock */
	tlink = kzalloc(sizeof(*tlink), GFP_KERNEL);
	if (tlink == NULL)
		return -ENOMEM;

	tlink->tl_uid = ses->linux_uid;
	tlink->tl_tcon = tcon;
	tlink->tl_time = jiffies;
	set_bit(TCON_LINK_MASTER, &tlink->tl_flags);
	set_bit(TCON_LINK_IN_TREE, &tlink->tl_flags);

	cifs_sb->master_tlink = tlink;
	spin_lock(&cifs_sb->tlink_tree_lock);
	tlink_rb_insert(&cifs_sb->tlink_tree, tlink);
	spin_unlock(&cifs_sb->tlink_tree_lock);

	queue_delayed_work(cifsiod_wq, &cifs_sb->prune_tlinks,
				TLINK_IDLE_EXPIRE);
	return 0;
}

#ifdef CONFIG_CIFS_DFS_UPCALL
/*
 * cifs_build_path_to_root returns full path to root when we do not have an
 * exiting connection (tcon)
 */
static char *
build_unc_path_to_root(const struct smb_vol *vol,
		       const struct cifs_sb_info *cifs_sb, bool useppath)
{
	char *full_path, *pos;
	unsigned int pplen = useppath && vol->prepath ?
		strlen(vol->prepath) + 1 : 0;
	unsigned int unc_len = strnlen(vol->UNC, MAX_TREE_SIZE + 1);

	full_path = kmalloc(unc_len + pplen + 1, GFP_KERNEL);
	if (full_path == NULL)
		return ERR_PTR(-ENOMEM);

	strncpy(full_path, vol->UNC, unc_len);
	pos = full_path + unc_len;

	if (pplen) {
		*pos = CIFS_DIR_SEP(cifs_sb);
		strncpy(pos + 1, vol->prepath, pplen);
		pos += pplen;
	}

	*pos = '\0'; /* add trailing null */
	convert_delimiter(full_path, CIFS_DIR_SEP(cifs_sb));
	cifs_dbg(FYI, "%s: full_path=%s\n", __func__, full_path);
	return full_path;
}

/**
 * expand_dfs_referral - Perform a dfs referral query and update the cifs_sb
 *
 *
 * If a referral is found, cifs_sb->mountdata will be (re-)allocated
 * to a string containing updated options for the submount.  Otherwise it
 * will be left untouched.
 *
 * Returns the rc from get_dfs_path to the caller, which can be used to
 * determine whether there were referrals.
 */
static int
expand_dfs_referral(const unsigned int xid, struct cifs_ses *ses,
		    struct smb_vol *volume_info, struct cifs_sb_info *cifs_sb,
		    int check_prefix)
{
	int rc;
	struct dfs_info3_param referral = {0};
	char *full_path = NULL, *ref_path = NULL, *mdata = NULL;

	if (cifs_sb->mnt_cifs_flags & CIFS_MOUNT_NO_DFS)
		return -EREMOTE;

	full_path = build_unc_path_to_root(volume_info, cifs_sb, true);
	if (IS_ERR(full_path))
		return PTR_ERR(full_path);

	/* For DFS paths, skip the first '\' of the UNC */
	ref_path = check_prefix ? full_path + 1 : volume_info->UNC + 1;

	rc = dfs_cache_find(xid, ses, cifs_sb->local_nls, cifs_remap(cifs_sb),
			    ref_path, &referral, NULL);
	if (!rc) {
		char *fake_devname = NULL;

		mdata = cifs_compose_mount_options(cifs_sb->mountdata,
						   full_path + 1, &referral,
						   &fake_devname);
		free_dfs_info_param(&referral);

		if (IS_ERR(mdata)) {
			rc = PTR_ERR(mdata);
			mdata = NULL;
		} else {
			cifs_cleanup_volume_info_contents(volume_info);
			rc = cifs_setup_volume_info(volume_info, mdata,
						    fake_devname, false);
		}
		kfree(fake_devname);
		kfree(cifs_sb->mountdata);
		cifs_sb->mountdata = mdata;
	}
	kfree(full_path);
	return rc;
}

static inline int get_next_dfs_tgt(const char *path,
				   struct dfs_cache_tgt_list *tgt_list,
				   struct dfs_cache_tgt_iterator **tgt_it)
{
	if (!*tgt_it)
		*tgt_it = dfs_cache_get_tgt_iterator(tgt_list);
	else
		*tgt_it = dfs_cache_get_next_tgt(tgt_list, *tgt_it);
	return !*tgt_it ? -EHOSTDOWN : 0;
}

static int update_vol_info(const struct dfs_cache_tgt_iterator *tgt_it,
			   struct smb_vol *fake_vol, struct smb_vol *vol)
{
	const char *tgt = dfs_cache_get_tgt_name(tgt_it);
	int len = strlen(tgt) + 2;
	char *new_unc;

	new_unc = kmalloc(len, GFP_KERNEL);
	if (!new_unc)
		return -ENOMEM;
	snprintf(new_unc, len, "\\%s", tgt);

	kfree(vol->UNC);
	vol->UNC = new_unc;

	if (fake_vol->prepath) {
		kfree(vol->prepath);
		vol->prepath = fake_vol->prepath;
		fake_vol->prepath = NULL;
	}
	memcpy(&vol->dstaddr, &fake_vol->dstaddr, sizeof(vol->dstaddr));

	return 0;
}

static int setup_dfs_tgt_conn(const char *path,
			      const struct dfs_cache_tgt_iterator *tgt_it,
			      struct cifs_sb_info *cifs_sb,
			      struct smb_vol *vol,
			      unsigned int *xid,
			      struct TCP_Server_Info **server,
			      struct cifs_ses **ses,
			      struct cifs_tcon **tcon)
{
	int rc;
	struct dfs_info3_param ref = {0};
	char *mdata = NULL, *fake_devname = NULL;
	struct smb_vol fake_vol = {0};

	cifs_dbg(FYI, "%s: dfs path: %s\n", __func__, path);

	rc = dfs_cache_get_tgt_referral(path, tgt_it, &ref);
	if (rc)
		return rc;

	mdata = cifs_compose_mount_options(cifs_sb->mountdata, path, &ref,
					   &fake_devname);
	free_dfs_info_param(&ref);

	if (IS_ERR(mdata)) {
		rc = PTR_ERR(mdata);
		mdata = NULL;
	} else {
		cifs_dbg(FYI, "%s: fake_devname: %s\n", __func__, fake_devname);
		rc = cifs_setup_volume_info(&fake_vol, mdata, fake_devname,
					    false);
	}
	kfree(mdata);
	kfree(fake_devname);

	if (!rc) {
		/*
		 * We use a 'fake_vol' here because we need pass it down to the
		 * mount_{get,put} functions to test connection against new DFS
		 * targets.
		 */
		mount_put_conns(cifs_sb, *xid, *server, *ses, *tcon);
		rc = mount_get_conns(&fake_vol, cifs_sb, xid, server, ses,
				     tcon);
		if (!rc) {
			/*
			 * We were able to connect to new target server.
			 * Update current volume info with new target server.
			 */
			rc = update_vol_info(tgt_it, &fake_vol, vol);
		}
	}
	cifs_cleanup_volume_info_contents(&fake_vol);
	return rc;
}

static int mount_do_dfs_failover(const char *path,
				 struct cifs_sb_info *cifs_sb,
				 struct smb_vol *vol,
				 struct cifs_ses *root_ses,
				 unsigned int *xid,
				 struct TCP_Server_Info **server,
				 struct cifs_ses **ses,
				 struct cifs_tcon **tcon)
{
	int rc;
	struct dfs_cache_tgt_list tgt_list;
	struct dfs_cache_tgt_iterator *tgt_it = NULL;

	if (cifs_sb->mnt_cifs_flags & CIFS_MOUNT_NO_DFS)
		return -EOPNOTSUPP;

	rc = dfs_cache_noreq_find(path, NULL, &tgt_list);
	if (rc)
		return rc;

	for (;;) {
		/* Get next DFS target server - if any */
		rc = get_next_dfs_tgt(path, &tgt_list, &tgt_it);
		if (rc)
			break;
		/* Connect to next DFS target */
		rc = setup_dfs_tgt_conn(path, tgt_it, cifs_sb, vol, xid, server,
					ses, tcon);
		if (!rc || rc == -EACCES || rc == -EOPNOTSUPP)
			break;
	}
	if (!rc) {
		/*
		 * Update DFS target hint in DFS referral cache with the target
		 * server we successfully reconnected to.
		 */
		rc = dfs_cache_update_tgthint(*xid, root_ses ? root_ses : *ses,
					      cifs_sb->local_nls,
					      cifs_remap(cifs_sb), path,
					      tgt_it);
	}
	dfs_cache_free_tgts(&tgt_list);
	return rc;
}
#endif

static int
cifs_setup_volume_info(struct smb_vol *volume_info, char *mount_data,
			const char *devname, bool is_smb3)
{
	int rc = 0;

	if (cifs_parse_mount_options(mount_data, devname, volume_info, is_smb3))
		return -EINVAL;

	if (volume_info->nullauth) {
		cifs_dbg(FYI, "Anonymous login\n");
		kfree(volume_info->username);
		volume_info->username = NULL;
	} else if (volume_info->username) {
		/* BB fixme parse for domain name here */
		cifs_dbg(FYI, "Username: %s\n", volume_info->username);
	} else {
		cifs_dbg(VFS, "No username specified\n");
	/* In userspace mount helper we can get user name from alternate
	   locations such as env variables and files on disk */
		return -EINVAL;
	}

	/* this is needed for ASCII cp to Unicode converts */
	if (volume_info->iocharset == NULL) {
		/* load_nls_default cannot return null */
		volume_info->local_nls = load_nls_default();
	} else {
		volume_info->local_nls = load_nls(volume_info->iocharset);
		if (volume_info->local_nls == NULL) {
			cifs_dbg(VFS, "CIFS mount error: iocharset %s not found\n",
				 volume_info->iocharset);
			return -ELIBACC;
		}
	}

	return rc;
}

struct smb_vol *
cifs_get_volume_info(char *mount_data, const char *devname, bool is_smb3)
{
	int rc;
	struct smb_vol *volume_info;

	volume_info = kmalloc(sizeof(struct smb_vol), GFP_KERNEL);
	if (!volume_info)
		return ERR_PTR(-ENOMEM);

	rc = cifs_setup_volume_info(volume_info, mount_data, devname, is_smb3);
	if (rc) {
		cifs_cleanup_volume_info(volume_info);
		volume_info = ERR_PTR(rc);
	}

	return volume_info;
}

static int
cifs_are_all_path_components_accessible(struct TCP_Server_Info *server,
					unsigned int xid,
					struct cifs_tcon *tcon,
					struct cifs_sb_info *cifs_sb,
					char *full_path)
{
	int rc;
	char *s;
	char sep, tmp;

	sep = CIFS_DIR_SEP(cifs_sb);
	s = full_path;

	rc = server->ops->is_path_accessible(xid, tcon, cifs_sb, "");
	while (rc == 0) {
		/* skip separators */
		while (*s == sep)
			s++;
		if (!*s)
			break;
		/* next separator */
		while (*s && *s != sep)
			s++;

		/*
		 * temporarily null-terminate the path at the end of
		 * the current component
		 */
		tmp = *s;
		*s = 0;
		rc = server->ops->is_path_accessible(xid, tcon, cifs_sb,
						     full_path);
		*s = tmp;
	}
	return rc;
}

/*
 * Check if path is remote (e.g. a DFS share). Return -EREMOTE if it is,
 * otherwise 0.
 */
static int is_path_remote(struct cifs_sb_info *cifs_sb, struct smb_vol *vol,
			  const unsigned int xid,
			  struct TCP_Server_Info *server,
			  struct cifs_tcon *tcon)
{
	int rc;
	char *full_path;

	if (!server->ops->is_path_accessible)
		return -EOPNOTSUPP;

	/*
	 * cifs_build_path_to_root works only when we have a valid tcon
	 */
	full_path = cifs_build_path_to_root(vol, cifs_sb, tcon,
					    tcon->Flags & SMB_SHARE_IS_IN_DFS);
	if (full_path == NULL)
		return -ENOMEM;

	cifs_dbg(FYI, "%s: full_path: %s\n", __func__, full_path);

	rc = server->ops->is_path_accessible(xid, tcon, cifs_sb,
					     full_path);
	if (rc != 0 && rc != -EREMOTE) {
		kfree(full_path);
		return rc;
	}

	if (rc != -EREMOTE) {
		rc = cifs_are_all_path_components_accessible(server, xid, tcon,
							     cifs_sb,
							     full_path);
		if (rc != 0) {
			cifs_dbg(VFS, "cannot query dirs between root and final path, "
				 "enabling CIFS_MOUNT_USE_PREFIX_PATH\n");
			cifs_sb->mnt_cifs_flags |= CIFS_MOUNT_USE_PREFIX_PATH;
			rc = 0;
		}
	}

	kfree(full_path);
	return rc;
}

#ifdef CONFIG_CIFS_DFS_UPCALL
int cifs_mount(struct cifs_sb_info *cifs_sb, struct smb_vol *vol)
{
	int rc = 0;
	unsigned int xid;
	struct cifs_ses *ses;
	struct cifs_tcon *root_tcon = NULL;
	struct cifs_tcon *tcon = NULL;
	struct TCP_Server_Info *server;
	char *root_path = NULL, *full_path = NULL;
	char *old_mountdata;
	int count;

	rc = mount_get_conns(vol, cifs_sb, &xid, &server, &ses, &tcon);
	if (!rc && tcon) {
		/* If not a standalone DFS root, then check if path is remote */
		rc = dfs_cache_find(xid, ses, cifs_sb->local_nls,
				    cifs_remap(cifs_sb), vol->UNC + 1, NULL,
				    NULL);
		if (rc) {
			rc = is_path_remote(cifs_sb, vol, xid, server, tcon);
			if (!rc)
				goto out;
			if (rc != -EREMOTE)
				goto error;
		}
	}
	/*
	 * If first DFS target server went offline and we failed to connect it,
	 * server and ses pointers are NULL at this point, though we still have
	 * chance to get a cached DFS referral in expand_dfs_referral() and
	 * retry next target available in it.
	 *
	 * If a NULL ses ptr is passed to dfs_cache_find(), a lookup will be
	 * performed against DFS path and *no* requests will be sent to server
	 * for any new DFS referrals. Hence it's safe to skip checking whether
	 * server or ses ptr is NULL.
	 */
	if (rc == -EACCES || rc == -EOPNOTSUPP)
		goto error;

	root_path = build_unc_path_to_root(vol, cifs_sb, false);
	if (IS_ERR(root_path)) {
		rc = PTR_ERR(root_path);
		root_path = NULL;
		goto error;
	}

	full_path = build_unc_path_to_root(vol, cifs_sb, true);
	if (IS_ERR(full_path)) {
		rc = PTR_ERR(full_path);
		full_path = NULL;
		goto error;
	}
	/*
	 * Perform an unconditional check for whether there are DFS
	 * referrals for this path without prefix, to provide support
	 * for DFS referrals from w2k8 servers which don't seem to respond
	 * with PATH_NOT_COVERED to requests that include the prefix.
	 * Chase the referral if found, otherwise continue normally.
	 */
	old_mountdata = cifs_sb->mountdata;
	(void)expand_dfs_referral(xid, ses, vol, cifs_sb, false);

	if (cifs_sb->mountdata == NULL) {
		rc = -ENOENT;
		goto error;
	}

	if (cifs_sb->mountdata != old_mountdata) {
		/* If we were redirected, reconnect to new target server */
		mount_put_conns(cifs_sb, xid, server, ses, tcon);
		rc = mount_get_conns(vol, cifs_sb, &xid, &server, &ses, &tcon);
	}
	if (rc) {
		if (rc == -EACCES || rc == -EOPNOTSUPP)
			goto error;
		/* Perform DFS failover to any other DFS targets */
		rc = mount_do_dfs_failover(root_path + 1, cifs_sb, vol, NULL,
					   &xid, &server, &ses, &tcon);
		if (rc)
			goto error;
	}

	kfree(root_path);
	root_path = build_unc_path_to_root(vol, cifs_sb, false);
	if (IS_ERR(root_path)) {
		rc = PTR_ERR(root_path);
		root_path = NULL;
		goto error;
	}
	/* Cache out resolved root server */
	(void)dfs_cache_find(xid, ses, cifs_sb->local_nls, cifs_remap(cifs_sb),
			     root_path + 1, NULL, NULL);
	/*
	 * Save root tcon for additional DFS requests to update or create a new
	 * DFS cache entry, or even perform DFS failover.
	 */
	spin_lock(&cifs_tcp_ses_lock);
	tcon->tc_count++;
	tcon->dfs_path = root_path;
	root_path = NULL;
	tcon->remap = cifs_remap(cifs_sb);
	spin_unlock(&cifs_tcp_ses_lock);

	root_tcon = tcon;

	for (count = 1; ;) {
		if (!rc && tcon) {
			rc = is_path_remote(cifs_sb, vol, xid, server, tcon);
			if (!rc || rc != -EREMOTE)
				break;
		}
		/*
		 * BB: when we implement proper loop detection,
		 *     we will remove this check. But now we need it
		 *     to prevent an indefinite loop if 'DFS tree' is
		 *     misconfigured (i.e. has loops).
		 */
		if (count++ > MAX_NESTED_LINKS) {
			rc = -ELOOP;
			break;
		}

		kfree(full_path);
		full_path = build_unc_path_to_root(vol, cifs_sb, true);
		if (IS_ERR(full_path)) {
			rc = PTR_ERR(full_path);
			full_path = NULL;
			break;
		}

		old_mountdata = cifs_sb->mountdata;
		rc = expand_dfs_referral(xid, root_tcon->ses, vol, cifs_sb,
					 true);
		if (rc)
			break;

		if (cifs_sb->mountdata != old_mountdata) {
			mount_put_conns(cifs_sb, xid, server, ses, tcon);
			rc = mount_get_conns(vol, cifs_sb, &xid, &server, &ses,
					     &tcon);
		}
		if (rc) {
			if (rc == -EACCES || rc == -EOPNOTSUPP)
				break;
			/* Perform DFS failover to any other DFS targets */
			rc = mount_do_dfs_failover(full_path + 1, cifs_sb, vol,
						   root_tcon->ses, &xid,
						   &server, &ses, &tcon);
			if (rc == -EACCES || rc == -EOPNOTSUPP || !server ||
			    !ses)
				goto error;
		}
	}
	cifs_put_tcon(root_tcon);

	if (rc)
		goto error;

	spin_lock(&cifs_tcp_ses_lock);
	if (!tcon->dfs_path) {
		/* Save full path in new tcon to do failover when reconnecting tcons */
		tcon->dfs_path = full_path;
		full_path = NULL;
		tcon->remap = cifs_remap(cifs_sb);
	}
	cifs_sb->origin_fullpath = kstrndup(tcon->dfs_path,
					    strlen(tcon->dfs_path),
					    GFP_ATOMIC);
	if (!cifs_sb->origin_fullpath) {
		spin_unlock(&cifs_tcp_ses_lock);
		rc = -ENOMEM;
		goto error;
	}
	spin_unlock(&cifs_tcp_ses_lock);

	rc = dfs_cache_add_vol(vol, cifs_sb->origin_fullpath);
	if (rc) {
		kfree(cifs_sb->origin_fullpath);
		goto error;
	}
	/*
	 * After reconnecting to a different server, unique ids won't
	 * match anymore, so we disable serverino. This prevents
	 * dentry revalidation to think the dentry are stale (ESTALE).
	 */
	cifs_autodisable_serverino(cifs_sb);
out:
	free_xid(xid);
	return mount_setup_tlink(cifs_sb, ses, tcon);

error:
	kfree(full_path);
	kfree(root_path);
	mount_put_conns(cifs_sb, xid, server, ses, tcon);
	return rc;
}
#else
int cifs_mount(struct cifs_sb_info *cifs_sb, struct smb_vol *vol)
{
	int rc = 0;
	unsigned int xid;
	struct cifs_ses *ses;
	struct cifs_tcon *tcon;
	struct TCP_Server_Info *server;

	rc = mount_get_conns(vol, cifs_sb, &xid, &server, &ses, &tcon);
	if (rc)
		goto error;

	if (tcon) {
		rc = is_path_remote(cifs_sb, vol, xid, server, tcon);
		if (rc == -EREMOTE)
			rc = -EOPNOTSUPP;
		if (rc)
			goto error;
	}

	free_xid(xid);

	return mount_setup_tlink(cifs_sb, ses, tcon);

error:
	mount_put_conns(cifs_sb, xid, server, ses, tcon);
	return rc;
}
#endif

/*
 * Issue a TREE_CONNECT request.
 */
int
CIFSTCon(const unsigned int xid, struct cifs_ses *ses,
	 const char *tree, struct cifs_tcon *tcon,
	 const struct nls_table *nls_codepage)
{
	struct smb_hdr *smb_buffer;
	struct smb_hdr *smb_buffer_response;
	TCONX_REQ *pSMB;
	TCONX_RSP *pSMBr;
	unsigned char *bcc_ptr;
	int rc = 0;
	int length;
	__u16 bytes_left, count;

	if (ses == NULL)
		return -EIO;

	smb_buffer = cifs_buf_get();
	if (smb_buffer == NULL)
		return -ENOMEM;

	smb_buffer_response = smb_buffer;

	header_assemble(smb_buffer, SMB_COM_TREE_CONNECT_ANDX,
			NULL /*no tid */ , 4 /*wct */ );

	smb_buffer->Mid = get_next_mid(ses->server);
	smb_buffer->Uid = ses->Suid;
	pSMB = (TCONX_REQ *) smb_buffer;
	pSMBr = (TCONX_RSP *) smb_buffer_response;

	pSMB->AndXCommand = 0xFF;
	pSMB->Flags = cpu_to_le16(TCON_EXTENDED_SECINFO);
	bcc_ptr = &pSMB->Password[0];
	if (tcon->pipe || (ses->server->sec_mode & SECMODE_USER)) {
		pSMB->PasswordLength = cpu_to_le16(1);	/* minimum */
		*bcc_ptr = 0; /* password is null byte */
		bcc_ptr++;              /* skip password */
		/* already aligned so no need to do it below */
	} else {
		pSMB->PasswordLength = cpu_to_le16(CIFS_AUTH_RESP_SIZE);
		/* BB FIXME add code to fail this if NTLMv2 or Kerberos
		   specified as required (when that support is added to
		   the vfs in the future) as only NTLM or the much
		   weaker LANMAN (which we do not send by default) is accepted
		   by Samba (not sure whether other servers allow
		   NTLMv2 password here) */
#ifdef CONFIG_CIFS_WEAK_PW_HASH
		if ((global_secflags & CIFSSEC_MAY_LANMAN) &&
		    (ses->sectype == LANMAN))
			calc_lanman_hash(tcon->password, ses->server->cryptkey,
					 ses->server->sec_mode &
					    SECMODE_PW_ENCRYPT ? true : false,
					 bcc_ptr);
		else
#endif /* CIFS_WEAK_PW_HASH */
		rc = SMBNTencrypt(tcon->password, ses->server->cryptkey,
					bcc_ptr, nls_codepage);
		if (rc) {
			cifs_dbg(FYI, "%s Can't generate NTLM rsp. Error: %d\n",
				 __func__, rc);
			cifs_buf_release(smb_buffer);
			return rc;
		}

		bcc_ptr += CIFS_AUTH_RESP_SIZE;
		if (ses->capabilities & CAP_UNICODE) {
			/* must align unicode strings */
			*bcc_ptr = 0; /* null byte password */
			bcc_ptr++;
		}
	}

	if (ses->server->sign)
		smb_buffer->Flags2 |= SMBFLG2_SECURITY_SIGNATURE;

	if (ses->capabilities & CAP_STATUS32) {
		smb_buffer->Flags2 |= SMBFLG2_ERR_STATUS;
	}
	if (ses->capabilities & CAP_DFS) {
		smb_buffer->Flags2 |= SMBFLG2_DFS;
	}
	if (ses->capabilities & CAP_UNICODE) {
		smb_buffer->Flags2 |= SMBFLG2_UNICODE;
		length =
		    cifs_strtoUTF16((__le16 *) bcc_ptr, tree,
			6 /* max utf8 char length in bytes */ *
			(/* server len*/ + 256 /* share len */), nls_codepage);
		bcc_ptr += 2 * length;	/* convert num 16 bit words to bytes */
		bcc_ptr += 2;	/* skip trailing null */
	} else {		/* ASCII */
		strcpy(bcc_ptr, tree);
		bcc_ptr += strlen(tree) + 1;
	}
	strcpy(bcc_ptr, "?????");
	bcc_ptr += strlen("?????");
	bcc_ptr += 1;
	count = bcc_ptr - &pSMB->Password[0];
	pSMB->hdr.smb_buf_length = cpu_to_be32(be32_to_cpu(
					pSMB->hdr.smb_buf_length) + count);
	pSMB->ByteCount = cpu_to_le16(count);

	rc = SendReceive(xid, ses, smb_buffer, smb_buffer_response, &length,
			 0);

	/* above now done in SendReceive */
	if (rc == 0) {
		bool is_unicode;

		tcon->tidStatus = CifsGood;
		tcon->need_reconnect = false;
		tcon->tid = smb_buffer_response->Tid;
		bcc_ptr = pByteArea(smb_buffer_response);
		bytes_left = get_bcc(smb_buffer_response);
		length = strnlen(bcc_ptr, bytes_left - 2);
		if (smb_buffer->Flags2 & SMBFLG2_UNICODE)
			is_unicode = true;
		else
			is_unicode = false;


		/* skip service field (NB: this field is always ASCII) */
		if (length == 3) {
			if ((bcc_ptr[0] == 'I') && (bcc_ptr[1] == 'P') &&
			    (bcc_ptr[2] == 'C')) {
				cifs_dbg(FYI, "IPC connection\n");
				tcon->ipc = true;
				tcon->pipe = true;
			}
		} else if (length == 2) {
			if ((bcc_ptr[0] == 'A') && (bcc_ptr[1] == ':')) {
				/* the most common case */
				cifs_dbg(FYI, "disk share connection\n");
			}
		}
		bcc_ptr += length + 1;
		bytes_left -= (length + 1);
		strlcpy(tcon->treeName, tree, sizeof(tcon->treeName));

		/* mostly informational -- no need to fail on error here */
		kfree(tcon->nativeFileSystem);
		tcon->nativeFileSystem = cifs_strndup_from_utf16(bcc_ptr,
						      bytes_left, is_unicode,
						      nls_codepage);

		cifs_dbg(FYI, "nativeFileSystem=%s\n", tcon->nativeFileSystem);

		if ((smb_buffer_response->WordCount == 3) ||
			 (smb_buffer_response->WordCount == 7))
			/* field is in same location */
			tcon->Flags = le16_to_cpu(pSMBr->OptionalSupport);
		else
			tcon->Flags = 0;
		cifs_dbg(FYI, "Tcon flags: 0x%x\n", tcon->Flags);
	}

	cifs_buf_release(smb_buffer);
	return rc;
}

static void delayed_free(struct rcu_head *p)
{
	struct cifs_sb_info *sbi = container_of(p, struct cifs_sb_info, rcu);
	unload_nls(sbi->local_nls);
	kfree(sbi);
}

void
cifs_umount(struct cifs_sb_info *cifs_sb)
{
	struct rb_root *root = &cifs_sb->tlink_tree;
	struct rb_node *node;
	struct tcon_link *tlink;

	cancel_delayed_work_sync(&cifs_sb->prune_tlinks);

	spin_lock(&cifs_sb->tlink_tree_lock);
	while ((node = rb_first(root))) {
		tlink = rb_entry(node, struct tcon_link, tl_rbnode);
		cifs_get_tlink(tlink);
		clear_bit(TCON_LINK_IN_TREE, &tlink->tl_flags);
		rb_erase(node, root);

		spin_unlock(&cifs_sb->tlink_tree_lock);
		cifs_put_tlink(tlink);
		spin_lock(&cifs_sb->tlink_tree_lock);
	}
	spin_unlock(&cifs_sb->tlink_tree_lock);

	kfree(cifs_sb->mountdata);
	kfree(cifs_sb->prepath);
#ifdef CONFIG_CIFS_DFS_UPCALL
	dfs_cache_del_vol(cifs_sb->origin_fullpath);
	kfree(cifs_sb->origin_fullpath);
#endif
	call_rcu(&cifs_sb->rcu, delayed_free);
}

int
cifs_negotiate_protocol(const unsigned int xid, struct cifs_ses *ses)
{
	int rc = 0;
	struct TCP_Server_Info *server = ses->server;

	if (!server->ops->need_neg || !server->ops->negotiate)
		return -ENOSYS;

	/* only send once per connect */
	if (!server->ops->need_neg(server))
		return 0;

	set_credits(server, 1);

	rc = server->ops->negotiate(xid, ses);
	if (rc == 0) {
		spin_lock(&GlobalMid_Lock);
		if (server->tcpStatus == CifsNeedNegotiate)
			server->tcpStatus = CifsGood;
		else
			rc = -EHOSTDOWN;
		spin_unlock(&GlobalMid_Lock);
	}

	return rc;
}

int
cifs_setup_session(const unsigned int xid, struct cifs_ses *ses,
		   struct nls_table *nls_info)
{
	int rc = -ENOSYS;
	struct TCP_Server_Info *server = ses->server;

	ses->capabilities = server->capabilities;
	if (linuxExtEnabled == 0)
		ses->capabilities &= (~server->vals->cap_unix);

	cifs_dbg(FYI, "Security Mode: 0x%x Capabilities: 0x%x TimeAdjust: %d\n",
		 server->sec_mode, server->capabilities, server->timeAdj);

	if (ses->auth_key.response) {
		cifs_dbg(FYI, "Free previous auth_key.response = %p\n",
			 ses->auth_key.response);
		kfree(ses->auth_key.response);
		ses->auth_key.response = NULL;
		ses->auth_key.len = 0;
	}

	if (server->ops->sess_setup)
		rc = server->ops->sess_setup(xid, ses, nls_info);

	if (rc)
		cifs_dbg(VFS, "Send error in SessSetup = %d\n", rc);

	return rc;
}

static int
cifs_set_vol_auth(struct smb_vol *vol, struct cifs_ses *ses)
{
	vol->sectype = ses->sectype;

	/* krb5 is special, since we don't need username or pw */
	if (vol->sectype == Kerberos)
		return 0;

	return cifs_set_cifscreds(vol, ses);
}

static struct cifs_tcon *
cifs_construct_tcon(struct cifs_sb_info *cifs_sb, kuid_t fsuid)
{
	int rc;
	struct cifs_tcon *master_tcon = cifs_sb_master_tcon(cifs_sb);
	struct cifs_ses *ses;
	struct cifs_tcon *tcon = NULL;
	struct smb_vol *vol_info;

	vol_info = kzalloc(sizeof(*vol_info), GFP_KERNEL);
	if (vol_info == NULL)
		return ERR_PTR(-ENOMEM);

	vol_info->local_nls = cifs_sb->local_nls;
	vol_info->linux_uid = fsuid;
	vol_info->cred_uid = fsuid;
	vol_info->UNC = master_tcon->treeName;
	vol_info->retry = master_tcon->retry;
	vol_info->nocase = master_tcon->nocase;
	vol_info->nohandlecache = master_tcon->nohandlecache;
	vol_info->local_lease = master_tcon->local_lease;
	vol_info->no_linux_ext = !master_tcon->unix_ext;
	vol_info->sectype = master_tcon->ses->sectype;
	vol_info->sign = master_tcon->ses->sign;

	rc = cifs_set_vol_auth(vol_info, master_tcon->ses);
	if (rc) {
		tcon = ERR_PTR(rc);
		goto out;
	}

	/* get a reference for the same TCP session */
	spin_lock(&cifs_tcp_ses_lock);
	++master_tcon->ses->server->srv_count;
	spin_unlock(&cifs_tcp_ses_lock);

	ses = cifs_get_smb_ses(master_tcon->ses->server, vol_info);
	if (IS_ERR(ses)) {
		tcon = (struct cifs_tcon *)ses;
		cifs_put_tcp_session(master_tcon->ses->server, 0);
		goto out;
	}

	tcon = cifs_get_tcon(ses, vol_info);
	if (IS_ERR(tcon)) {
		cifs_put_smb_ses(ses);
		goto out;
	}

	/* if new SMB3.11 POSIX extensions are supported do not remap / and \ */
	if (tcon->posix_extensions)
		cifs_sb->mnt_cifs_flags |= CIFS_MOUNT_POSIX_PATHS;

	if (cap_unix(ses))
		reset_cifs_unix_caps(0, tcon, NULL, vol_info);

out:
	kfree(vol_info->username);
	kzfree(vol_info->password);
	kfree(vol_info);

	return tcon;
}

struct cifs_tcon *
cifs_sb_master_tcon(struct cifs_sb_info *cifs_sb)
{
	return tlink_tcon(cifs_sb_master_tlink(cifs_sb));
}

/* find and return a tlink with given uid */
static struct tcon_link *
tlink_rb_search(struct rb_root *root, kuid_t uid)
{
	struct rb_node *node = root->rb_node;
	struct tcon_link *tlink;

	while (node) {
		tlink = rb_entry(node, struct tcon_link, tl_rbnode);

		if (uid_gt(tlink->tl_uid, uid))
			node = node->rb_left;
		else if (uid_lt(tlink->tl_uid, uid))
			node = node->rb_right;
		else
			return tlink;
	}
	return NULL;
}

/* insert a tcon_link into the tree */
static void
tlink_rb_insert(struct rb_root *root, struct tcon_link *new_tlink)
{
	struct rb_node **new = &(root->rb_node), *parent = NULL;
	struct tcon_link *tlink;

	while (*new) {
		tlink = rb_entry(*new, struct tcon_link, tl_rbnode);
		parent = *new;

		if (uid_gt(tlink->tl_uid, new_tlink->tl_uid))
			new = &((*new)->rb_left);
		else
			new = &((*new)->rb_right);
	}

	rb_link_node(&new_tlink->tl_rbnode, parent, new);
	rb_insert_color(&new_tlink->tl_rbnode, root);
}

/*
 * Find or construct an appropriate tcon given a cifs_sb and the fsuid of the
 * current task.
 *
 * If the superblock doesn't refer to a multiuser mount, then just return
 * the master tcon for the mount.
 *
 * First, search the rbtree for an existing tcon for this fsuid. If one
 * exists, then check to see if it's pending construction. If it is then wait
 * for construction to complete. Once it's no longer pending, check to see if
 * it failed and either return an error or retry construction, depending on
 * the timeout.
 *
 * If one doesn't exist then insert a new tcon_link struct into the tree and
 * try to construct a new one.
 */
struct tcon_link *
cifs_sb_tlink(struct cifs_sb_info *cifs_sb)
{
	int ret;
	kuid_t fsuid = current_fsuid();
	struct tcon_link *tlink, *newtlink;

	if (!(cifs_sb->mnt_cifs_flags & CIFS_MOUNT_MULTIUSER))
		return cifs_get_tlink(cifs_sb_master_tlink(cifs_sb));

	spin_lock(&cifs_sb->tlink_tree_lock);
	tlink = tlink_rb_search(&cifs_sb->tlink_tree, fsuid);
	if (tlink)
		cifs_get_tlink(tlink);
	spin_unlock(&cifs_sb->tlink_tree_lock);

	if (tlink == NULL) {
		newtlink = kzalloc(sizeof(*tlink), GFP_KERNEL);
		if (newtlink == NULL)
			return ERR_PTR(-ENOMEM);
		newtlink->tl_uid = fsuid;
		newtlink->tl_tcon = ERR_PTR(-EACCES);
		set_bit(TCON_LINK_PENDING, &newtlink->tl_flags);
		set_bit(TCON_LINK_IN_TREE, &newtlink->tl_flags);
		cifs_get_tlink(newtlink);

		spin_lock(&cifs_sb->tlink_tree_lock);
		/* was one inserted after previous search? */
		tlink = tlink_rb_search(&cifs_sb->tlink_tree, fsuid);
		if (tlink) {
			cifs_get_tlink(tlink);
			spin_unlock(&cifs_sb->tlink_tree_lock);
			kfree(newtlink);
			goto wait_for_construction;
		}
		tlink = newtlink;
		tlink_rb_insert(&cifs_sb->tlink_tree, tlink);
		spin_unlock(&cifs_sb->tlink_tree_lock);
	} else {
wait_for_construction:
		ret = wait_on_bit(&tlink->tl_flags, TCON_LINK_PENDING,
				  TASK_INTERRUPTIBLE);
		if (ret) {
			cifs_put_tlink(tlink);
			return ERR_PTR(-ERESTARTSYS);
		}

		/* if it's good, return it */
		if (!IS_ERR(tlink->tl_tcon))
			return tlink;

		/* return error if we tried this already recently */
		if (time_before(jiffies, tlink->tl_time + TLINK_ERROR_EXPIRE)) {
			cifs_put_tlink(tlink);
			return ERR_PTR(-EACCES);
		}

		if (test_and_set_bit(TCON_LINK_PENDING, &tlink->tl_flags))
			goto wait_for_construction;
	}

	tlink->tl_tcon = cifs_construct_tcon(cifs_sb, fsuid);
	clear_bit(TCON_LINK_PENDING, &tlink->tl_flags);
	wake_up_bit(&tlink->tl_flags, TCON_LINK_PENDING);

	if (IS_ERR(tlink->tl_tcon)) {
		cifs_put_tlink(tlink);
		return ERR_PTR(-EACCES);
	}

	return tlink;
}

/*
 * periodic workqueue job that scans tcon_tree for a superblock and closes
 * out tcons.
 */
static void
cifs_prune_tlinks(struct work_struct *work)
{
	struct cifs_sb_info *cifs_sb = container_of(work, struct cifs_sb_info,
						    prune_tlinks.work);
	struct rb_root *root = &cifs_sb->tlink_tree;
	struct rb_node *node;
	struct rb_node *tmp;
	struct tcon_link *tlink;

	/*
	 * Because we drop the spinlock in the loop in order to put the tlink
	 * it's not guarded against removal of links from the tree. The only
	 * places that remove entries from the tree are this function and
	 * umounts. Because this function is non-reentrant and is canceled
	 * before umount can proceed, this is safe.
	 */
	spin_lock(&cifs_sb->tlink_tree_lock);
	node = rb_first(root);
	while (node != NULL) {
		tmp = node;
		node = rb_next(tmp);
		tlink = rb_entry(tmp, struct tcon_link, tl_rbnode);

		if (test_bit(TCON_LINK_MASTER, &tlink->tl_flags) ||
		    atomic_read(&tlink->tl_count) != 0 ||
		    time_after(tlink->tl_time + TLINK_IDLE_EXPIRE, jiffies))
			continue;

		cifs_get_tlink(tlink);
		clear_bit(TCON_LINK_IN_TREE, &tlink->tl_flags);
		rb_erase(tmp, root);

		spin_unlock(&cifs_sb->tlink_tree_lock);
		cifs_put_tlink(tlink);
		spin_lock(&cifs_sb->tlink_tree_lock);
	}
	spin_unlock(&cifs_sb->tlink_tree_lock);

	queue_delayed_work(cifsiod_wq, &cifs_sb->prune_tlinks,
				TLINK_IDLE_EXPIRE);
}<|MERGE_RESOLUTION|>--- conflicted
+++ resolved
@@ -433,16 +433,10 @@
 	kfree(server->hostname);
 
 	server->hostname = extract_hostname(name);
-<<<<<<< HEAD
-	if (!server->hostname) {
-		cifs_dbg(FYI, "%s: failed to extract hostname from target: %d\n",
-			 __func__, -ENOMEM);
-=======
 	if (IS_ERR(server->hostname)) {
 		cifs_dbg(FYI,
 			 "%s: failed to extract hostname from target: %ld\n",
 			 __func__, PTR_ERR(server->hostname));
->>>>>>> f17b5f06
 	}
 }
 
