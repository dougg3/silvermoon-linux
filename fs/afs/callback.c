/*
 * Copyright (c) 2002, 2007 Red Hat, Inc. All rights reserved.
 *
 * This software may be freely redistributed under the terms of the
 * GNU General Public License.
 *
 * You should have received a copy of the GNU General Public License
 * along with this program; if not, write to the Free Software
 * Foundation, Inc., 675 Mass Ave, Cambridge, MA 02139, USA.
 *
 * Authors: David Woodhouse <dwmw2@infradead.org>
 *          David Howells <dhowells@redhat.com>
 *
 */

#include <linux/kernel.h>
#include <linux/module.h>
#include <linux/init.h>
#include <linux/circ_buf.h>
#include <linux/sched.h>
#include "internal.h"

/*
 * Create volume and callback interests on a server.
 */
static struct afs_cb_interest *afs_create_interest(struct afs_server *server,
						   struct afs_vnode *vnode)
{
	struct afs_vol_interest *new_vi, *vi;
	struct afs_cb_interest *new;
	struct hlist_node **pp;

	new_vi = kzalloc(sizeof(struct afs_vol_interest), GFP_KERNEL);
	if (!new_vi)
		return NULL;

	new = kzalloc(sizeof(struct afs_cb_interest), GFP_KERNEL);
	if (!new) {
		kfree(new_vi);
		return NULL;
	}

	new_vi->usage = 1;
	new_vi->vid = vnode->volume->vid;
	INIT_HLIST_NODE(&new_vi->srv_link);
	INIT_HLIST_HEAD(&new_vi->cb_interests);

	refcount_set(&new->usage, 1);
	new->sb = vnode->vfs_inode.i_sb;
	new->vid = vnode->volume->vid;
	new->server = afs_get_server(server);
	INIT_HLIST_NODE(&new->cb_vlink);

	write_lock(&server->cb_break_lock);

	for (pp = &server->cb_volumes.first; *pp; pp = &(*pp)->next) {
		vi = hlist_entry(*pp, struct afs_vol_interest, srv_link);
		if (vi->vid < new_vi->vid)
			continue;
		if (vi->vid > new_vi->vid)
			break;
		vi->usage++;
		goto found_vi;
	}

	new_vi->srv_link.pprev = pp;
	new_vi->srv_link.next = *pp;
	if (*pp)
		(*pp)->pprev = &new_vi->srv_link.next;
	*pp = &new_vi->srv_link;
	vi = new_vi;
	new_vi = NULL;
found_vi:

	new->vol_interest = vi;
	hlist_add_head(&new->cb_vlink, &vi->cb_interests);

	write_unlock(&server->cb_break_lock);
	kfree(new_vi);
	return new;
}

/*
 * Set up an interest-in-callbacks record for a volume on a server and
 * register it with the server.
 * - Called with vnode->io_lock held.
 */
int afs_register_server_cb_interest(struct afs_vnode *vnode,
				    struct afs_server_list *slist,
				    unsigned int index)
{
	struct afs_server_entry *entry = &slist->servers[index];
	struct afs_cb_interest *cbi, *vcbi, *new, *old;
	struct afs_server *server = entry->server;

again:
	if (vnode->cb_interest &&
	    likely(vnode->cb_interest == entry->cb_interest))
		return 0;

	read_lock(&slist->lock);
	cbi = afs_get_cb_interest(entry->cb_interest);
	read_unlock(&slist->lock);

	vcbi = vnode->cb_interest;
	if (vcbi) {
		if (vcbi == cbi) {
			afs_put_cb_interest(afs_v2net(vnode), cbi);
			return 0;
		}

		/* Use a new interest in the server list for the same server
		 * rather than an old one that's still attached to a vnode.
		 */
		if (cbi && vcbi->server == cbi->server) {
			write_seqlock(&vnode->cb_lock);
			old = vnode->cb_interest;
			vnode->cb_interest = cbi;
			write_sequnlock(&vnode->cb_lock);
			afs_put_cb_interest(afs_v2net(vnode), old);
			return 0;
		}

		/* Re-use the one attached to the vnode. */
		if (!cbi && vcbi->server == server) {
			write_lock(&slist->lock);
			if (entry->cb_interest) {
				write_unlock(&slist->lock);
				afs_put_cb_interest(afs_v2net(vnode), cbi);
				goto again;
			}

			entry->cb_interest = cbi;
			write_unlock(&slist->lock);
			return 0;
		}
	}

	if (!cbi) {
		new = afs_create_interest(server, vnode);
		if (!new)
			return -ENOMEM;

<<<<<<< HEAD
		refcount_set(&new->usage, 1);
		new->sb = vnode->vfs_inode.i_sb;
		new->vid = vnode->volume->vid;
		new->server = afs_get_server(server);
		INIT_LIST_HEAD(&new->cb_link);

		write_lock(&server->cb_break_lock);
		list_add_tail(&new->cb_link, &server->cb_interests);
		write_unlock(&server->cb_break_lock);

=======
>>>>>>> 47ea0f2e
		write_lock(&slist->lock);
		if (!entry->cb_interest) {
			entry->cb_interest = afs_get_cb_interest(new);
			cbi = new;
			new = NULL;
		} else {
			cbi = afs_get_cb_interest(entry->cb_interest);
		}
		write_unlock(&slist->lock);
		afs_put_cb_interest(afs_v2net(vnode), new);
	}

	ASSERT(cbi);

	/* Change the server the vnode is using.  This entails scrubbing any
	 * interest the vnode had in the previous server it was using.
	 */
	write_seqlock(&vnode->cb_lock);

	old = vnode->cb_interest;
	vnode->cb_interest = cbi;
	vnode->cb_s_break = cbi->server->cb_s_break;
	vnode->cb_v_break = vnode->volume->cb_v_break;
	clear_bit(AFS_VNODE_CB_PROMISED, &vnode->flags);

	write_sequnlock(&vnode->cb_lock);
	afs_put_cb_interest(afs_v2net(vnode), old);
	return 0;
}

/*
 * Remove an interest on a server.
 */
void afs_put_cb_interest(struct afs_net *net, struct afs_cb_interest *cbi)
{
	struct afs_vol_interest *vi;

	if (cbi && refcount_dec_and_test(&cbi->usage)) {
		if (!hlist_unhashed(&cbi->cb_vlink)) {
			write_lock(&cbi->server->cb_break_lock);

			hlist_del_init(&cbi->cb_vlink);
			vi = cbi->vol_interest;
			cbi->vol_interest = NULL;
			if (--vi->usage == 0)
				hlist_del(&vi->srv_link);
			else
				vi = NULL;

			write_unlock(&cbi->server->cb_break_lock);
			kfree(vi);
			afs_put_server(net, cbi->server);
		}
		kfree(cbi);
	}
}

/*
 * allow the fileserver to request callback state (re-)initialisation
 */
void afs_init_callback_state(struct afs_server *server)
{
	if (!test_and_clear_bit(AFS_SERVER_FL_NEW, &server->flags))
		server->cb_s_break++;
}

/*
 * actually break a callback
 */
void afs_break_callback(struct afs_vnode *vnode)
{
	_enter("");

	write_seqlock(&vnode->cb_lock);

	clear_bit(AFS_VNODE_NEW_CONTENT, &vnode->flags);
	if (test_and_clear_bit(AFS_VNODE_CB_PROMISED, &vnode->flags)) {
		vnode->cb_break++;
		afs_clear_permits(vnode);

		spin_lock(&vnode->lock);

		_debug("break callback");

		if (list_empty(&vnode->granted_locks) &&
		    !list_empty(&vnode->pending_locks))
			afs_lock_may_be_available(vnode);
		spin_unlock(&vnode->lock);
	}

	write_sequnlock(&vnode->cb_lock);
}

/*
 * allow the fileserver to explicitly break one callback
 * - happens when
 *   - the backing file is changed
 *   - a lock is released
 */
static void afs_break_one_callback(struct afs_server *server,
				   struct afs_fid *fid)
{
	struct afs_vol_interest *vi;
	struct afs_cb_interest *cbi;
	struct afs_iget_data data;
	struct afs_vnode *vnode;
	struct inode *inode;

	read_lock(&server->cb_break_lock);
	hlist_for_each_entry(vi, &server->cb_volumes, srv_link) {
		if (vi->vid < fid->vid)
			continue;
		if (vi->vid > fid->vid) {
			vi = NULL;
			break;
		}
		//atomic_inc(&vi->usage);
		break;
	}

	/* TODO: Find all matching volumes if we couldn't match the server and
	 * break them anyway.
	 */
	if (!vi)
		goto out;

	/* Step through all interested superblocks.  There may be more than one
	 * because of cell aliasing.
	 */
<<<<<<< HEAD
	list_for_each_entry(cbi, &server->cb_interests, cb_link) {
		if (cbi->vid != fid->vid)
			continue;

=======
	hlist_for_each_entry(cbi, &vi->cb_interests, cb_vlink) {
>>>>>>> 47ea0f2e
		if (fid->vnode == 0 && fid->unique == 0) {
			/* The callback break applies to an entire volume. */
			struct afs_super_info *as = AFS_FS_S(cbi->sb);
			struct afs_volume *volume = as->volume;

			write_lock(&volume->cb_break_lock);
			volume->cb_v_break++;
			write_unlock(&volume->cb_break_lock);
		} else {
			data.volume = NULL;
			data.fid = *fid;
			inode = ilookup5_nowait(cbi->sb, fid->vnode,
						afs_iget5_test, &data);
			if (inode) {
				vnode = AFS_FS_I(inode);
				afs_break_callback(vnode);
				iput(inode);
			}
		}
	}

out:
	read_unlock(&server->cb_break_lock);
}

/*
 * allow the fileserver to break callback promises
 */
void afs_break_callbacks(struct afs_server *server, size_t count,
			 struct afs_callback_break *callbacks)
{
	_enter("%p,%zu,", server, count);

	ASSERT(server != NULL);
	ASSERTCMP(count, <=, AFSCBMAX);

	/* TODO: Sort the callback break list by volume ID */

	for (; count > 0; callbacks++, count--) {
		_debug("- Fid { vl=%08x n=%u u=%u }  CB { v=%u x=%u t=%u }",
		       callbacks->fid.vid,
		       callbacks->fid.vnode,
		       callbacks->fid.unique,
		       callbacks->cb.version,
		       callbacks->cb.expiry,
		       callbacks->cb.type
		       );
		afs_break_one_callback(server, &callbacks->fid);
	}

	_leave("");
	return;
}

/*
 * Clear the callback interests in a server list.
 */
void afs_clear_callback_interests(struct afs_net *net, struct afs_server_list *slist)
{
	int i;

	for (i = 0; i < slist->nr_servers; i++) {
		afs_put_cb_interest(net, slist->servers[i].cb_interest);
		slist->servers[i].cb_interest = NULL;
	}
}<|MERGE_RESOLUTION|>--- conflicted
+++ resolved
@@ -141,19 +141,6 @@
 		if (!new)
 			return -ENOMEM;
 
-<<<<<<< HEAD
-		refcount_set(&new->usage, 1);
-		new->sb = vnode->vfs_inode.i_sb;
-		new->vid = vnode->volume->vid;
-		new->server = afs_get_server(server);
-		INIT_LIST_HEAD(&new->cb_link);
-
-		write_lock(&server->cb_break_lock);
-		list_add_tail(&new->cb_link, &server->cb_interests);
-		write_unlock(&server->cb_break_lock);
-
-=======
->>>>>>> 47ea0f2e
 		write_lock(&slist->lock);
 		if (!entry->cb_interest) {
 			entry->cb_interest = afs_get_cb_interest(new);
@@ -283,14 +270,7 @@
 	/* Step through all interested superblocks.  There may be more than one
 	 * because of cell aliasing.
 	 */
-<<<<<<< HEAD
-	list_for_each_entry(cbi, &server->cb_interests, cb_link) {
-		if (cbi->vid != fid->vid)
-			continue;
-
-=======
 	hlist_for_each_entry(cbi, &vi->cb_interests, cb_vlink) {
->>>>>>> 47ea0f2e
 		if (fid->vnode == 0 && fid->unique == 0) {
 			/* The callback break applies to an entire volume. */
 			struct afs_super_info *as = AFS_FS_S(cbi->sb);
